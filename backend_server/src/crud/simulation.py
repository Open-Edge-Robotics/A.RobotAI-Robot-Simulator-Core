--- conflicted
+++ resolved
@@ -1313,7 +1313,7 @@
         
         return SimulationListItem(**sim_dict)
     
-<<<<<<< HEAD
+
     async def get_simulation_summary_list(self) -> List[SimulationSummaryItem]:
         try:
             summary_tuples = await self.repository.find_summary_list()
@@ -1328,7 +1328,7 @@
             ]
         except Exception as e:
             raise
-=======
+
     async def stop_simulation_async(self, simulation_id: int) -> Dict[str, Any]:
         """
         🔑 통합 시뮬레이션 중지 메서드 (라우트에서 호출)
@@ -1723,5 +1723,4 @@
 
             await asyncio.sleep(poll_interval)
 
-        return "COMPLETED", pod_status_dict
->>>>>>> f1abe797
+        return "COMPLETED", pod_status_dict