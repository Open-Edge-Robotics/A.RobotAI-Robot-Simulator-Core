import asyncio
from datetime import datetime, timezone
import traceback
from typing import Any, Dict, Tuple, List, Optional
from fastapi import HTTPException, status
from sqlalchemy import select, exists, update
from sqlalchemy.ext.asyncio import AsyncSession
from sqlalchemy.orm import selectinload, joinedload
from starlette.status import HTTP_409_CONFLICT

from repositories.instance_repository import InstanceRepository
from repositories.template_repository import TemplateRepository
from utils.status_update_manager import get_status_manager
from schemas.simulation_update import PatternUpdateRequest
from database.redis_simulation_client import RedisSimulationClient
from schemas.simulation_status import CurrentStatus, CurrentTimestamps, GroupDetail, ParallelProgress, SequentialProgress, StepDetail
from crud.metrics_collector import MetricsCollector
from schemas.dashboard import DashboardData
from utils.simulation_utils import extract_simulation_dashboard_data
from state import SimulationState
from utils.debug_print import debug_print
from utils.rosbag_executor import RosbagExecutor
from schemas.simulation_detail import CurrentStatusInitiating, CurrentStatusPENDING, ExecutionPlanParallel, ExecutionPlanSequential, GroupModel, ProgressModel, SimulationData, StepModel, TimestampModel
from schemas.pod import GroupIdFilter, StepOrderFilter
from repositories.simulation_repository import SimulationRepository
from schemas.pagination import PaginationMeta, PaginationParams
from models.enums import ExecutionStatus, GroupStatus, PatternType, SimulationStatus, StepStatus
from utils.simulation_background import (
    handle_parallel_pattern_background,
    handle_sequential_pattern_background,
    process_single_step,
)
from .template import TemplateService

from .pod import PodService
from .rosbag import RosService
from models.instance import Instance
from models.simulation import Simulation
from models.simulation_groups import SimulationGroup
from models.simulation_steps import SimulationStep
from schemas.simulation import (
    SimulationCreateRequest,
    SimulationListItem,
    SimulationListResponse,
    SimulationCreateResponse,
    SimulationDeleteResponse,
    SimulationControlResponse,
    SimulationPatternUpdateRequest,
    SimulationPatternUpdateResponse,
    SimulationOverview,
    SimulationSummaryItem
)
from utils.my_enum import PodStatus, API
from fastapi import BackgroundTasks
from sqlalchemy.ext.asyncio import async_sessionmaker
import logging

logger = logging.getLogger(__name__)

class SimulationService:
<<<<<<< HEAD
    def __init__(self, session: AsyncSession, sessionmaker: async_sessionmaker, repository: SimulationRepository, template_repository: TemplateRepository, instance_repository: InstanceRepository, state: SimulationState):
=======
    def __init__(self, session: AsyncSession, sessionmaker: async_sessionmaker, repository: SimulationRepository, template_service: TemplateService, state: SimulationState):
>>>>>>> 87e8c0a7
        self.session = session
        self.sessionmaker = sessionmaker
        self.repository = repository
        self.template_repository = template_repository
        self.instance_repository = instance_repository
        self.state = state
        self.pod_service = PodService()
        self.template_service = template_service
        
        # RosbagExecutor 초기화 (pod_service와 ros_service 의존성 주입)
        self.rosbag_executor = RosbagExecutor(self.pod_service)
        self.collector = MetricsCollector()   

    async def create_simulation(
        self,
        simulation_create_data: SimulationCreateRequest,
        background_tasks: BackgroundTasks
    ):
        print("--- create_simulation 메서드 시작 ---")
        print(f"받은 요청 데이터: {simulation_create_data.model_dump_json()}")
        
        api = API.CREATE_INSTANCE.value
        
        # 생성된 리소스 추적 (실패 시 정리용)
        simulation_id = None
        created_namespace = None

        try:
            # [단계 1] 템플릿 존재 여부 검증
            print("\n[단계 1] 템플릿 존재 여부 검증 시작")
            await self._validate_template_existence(simulation_create_data, api)
            print("모든 템플릿 존재 여부 검증 완료")
            
            # [단계 2] 예상 Pod 수 계산
            print("\n[단계 2] 예상 Pod 수 계산 시작")
            total_expected_pods = self._calculate_expected_pods(simulation_create_data)
            print(f"총 예상 Pod 수: {total_expected_pods}")

            # [단계 3] 트랜잭션으로 시뮬레이션 생성
            print("\n[단계 3] 시뮬레이션 생성 및 네임스페이스 생성")
            response_data = await self._create_simulation(
                simulation_create_data, 
                total_expected_pods
            )
            
            simulation_id = response_data['simulation_id']
            created_namespace = response_data['namespace']
            
            print(f"시뮬레이션 생성 완료: ID={simulation_id}, namespace={created_namespace}")
            
            print("\n[단계 4] 상태 관리자 초기화")
            from utils.status_update_manager import init_status_manager
            init_status_manager(self.sessionmaker)

            # [단계 5] 백그라운드 작업 시작
            print("\n[단계 5] 패턴 생성 (백그라운드) 처리 시작")
            await self._start_background_pattern_creation(
                background_tasks, 
                simulation_create_data, 
                simulation_id, 
                api
            )
            
            return SimulationCreateResponse(
                simulation_id=response_data['simulation_id'],
                simulation_name=response_data['simulation_name'],
                simulation_description=response_data['simulation_description'],
                pattern_type=response_data['pattern_type'],
                status=response_data['status'],
                simulation_namespace=response_data['namespace'],
                mec_id=response_data['mec_id'],
                created_at=str(response_data['created_at']),
                total_expected_pods=response_data['total_expected_pods']
            )
            
        except HTTPException:
            # HTTPException은 그대로 재발생
            raise
        except Exception as e:
            print(f"예상치 못한 오류 발생: {e}")
            print(f"스택 트레이스: {traceback.format_exc()}")
            
            # 생성된 리소스 정리
            await self._safe_cleanup_resources(simulation_id, created_namespace)
            
            raise HTTPException(
                status_code=500,
                detail=f"시뮬레이션 생성 중 오류 발생: {str(e)}"
            )

    def _extract_template_ids(self, simulation_create_data: SimulationCreateRequest) -> List[int]:
        """시뮬레이션 요청에서 모든 templateId 추출"""
        template_ids = []
        
        if simulation_create_data.pattern_type == PatternType.SEQUENTIAL:
            # 순차 패턴: pattern.steps[].templateId
            if hasattr(simulation_create_data.pattern, 'steps'):
                for step in simulation_create_data.pattern.steps:
                    template_ids.append(step.template_id)
        elif simulation_create_data.pattern_type == PatternType.PARALLEL:
            # 병렬 패턴: pattern.groups[].templateId  
            if hasattr(simulation_create_data.pattern, 'groups'):
                for group in simulation_create_data.pattern.groups:
                    template_ids.append(group.template_id)
        
        # 중복 제거
        return list(set(template_ids))
    
    async def _validate_template_existence(
        self, 
        simulation_create_data: SimulationCreateRequest, 
        api: str
    ):
        """템플릿 존재 여부 검증"""
        
        # 1. 모든 templateId 추출
        template_ids = self._extract_template_ids(simulation_create_data)
        
        if not template_ids:
            raise HTTPException(
                status_code=400,
                detail="시뮬레이션 패턴에 템플릿 ID가 지정되지 않았습니다."
            )
        
        print(f"검증할 템플릿 ID 목록: {template_ids}")
        
        # 2. 각 템플릿 존재 여부 확인
        missing_template_ids = []
        existing_template_ids = []
        
        async with self.sessionmaker() as session:
            
            for template_id in template_ids:
                try:
                    template = await self.template_service.find_template_by_id(template_id, api)
                    existing_template_ids.append(template.template_id)
                    print(f"  ✅ 템플릿 ID {template_id}: 존재함 (타입: {template.type})")
                    
                except Exception as e:
                    print(f"  ❌ 템플릿 ID {template_id}: 존재하지 않음 ({str(e)})")
                    missing_template_ids.append(template_id)
        
        # 3. 누락된 템플릿이 있으면 예외 발생
        if missing_template_ids:
            missing_str = ", ".join(map(str, missing_template_ids))
            suggestions = (
                "템플릿 ID가 올바른지 확인해주세요. "
                "템플릿이 삭제되었거나 비활성화되었을 수 있습니다. "
                "템플릿 목록을 다시 조회해서 유효한 ID를 사용해주세요."
            )
            message = (
                f"다음 템플릿 ID를 찾을 수 없습니다: {missing_str}. "
                f"{suggestions}"
            )

            raise HTTPException(
                status_code=400,
                detail=message
            )
        
        # 4. 검증 완료 로그
        print(f"✅ 모든 템플릿 검증 완료:")

    def _calculate_expected_pods(self, simulation_create_data: SimulationCreateRequest) -> int:
        """예상 Pod 수 계산"""
        total_expected_pods = 0
        
        if simulation_create_data.pattern_type == PatternType.SEQUENTIAL:
            for step in simulation_create_data.pattern.steps:
                total_expected_pods += step.autonomous_agent_count
                print(f"Step {step.step_order}: {step.autonomous_agent_count}개 Pod")
        else:  # PARALLEL
            for group in simulation_create_data.pattern.groups:
                total_expected_pods += group.autonomous_agent_count
                print(f"Agent {group.template_id}: {group.autonomous_agent_count}개 Pod")
                
        return total_expected_pods

    async def _create_simulation(
        self, 
        simulation_create_data: SimulationCreateRequest, 
        total_expected_pods: int
    ) -> dict:
        """시뮬레이션 생성"""
        
        simulation_id = None
        created_namespace = None
        
        try:
            # [1단계] DB에 시뮬레이션 저장 (트랜잭션)
            async with self.sessionmaker() as db_session:
                async with db_session.begin():
                    # 중복 검사 (DB 제약조건과 함께 이중 보호)
                    statement = select(exists().where(
                        Simulation.name == simulation_create_data.simulation_name
                    ))
                    is_existed = await db_session.scalar(statement)
                    
                    if is_existed:
                        print(f"ERROR: 시뮬레이션 이름 '{simulation_create_data.simulation_name}'이 이미 존재")
                        raise HTTPException(
                            status_code=HTTP_409_CONFLICT,
                            detail=f"시뮬레이션 이름이 이미 존재합니다."
                        )
                    
                    new_simulation = Simulation(
                        name=simulation_create_data.simulation_name,
                        description=simulation_create_data.simulation_description,
                        pattern_type=simulation_create_data.pattern_type,
                        mec_id=simulation_create_data.mec_id,
                        status=SimulationStatus.INITIATING,
                        total_expected_pods=total_expected_pods,
                        total_pods=0,
                        namespace=None,
                    )
                    db_session.add(new_simulation)
                    await db_session.flush()  # ID 생성
                    simulation_id = new_simulation.id
                    # 트랜잭션 커밋됨
            
            # [2단계] 네임스페이스 생성 (트랜잭션 외부에서)
            print(f"네임스페이스 생성 시작: simulation-{simulation_id}")
            try:
                created_namespace = await self.pod_service.create_namespace(simulation_id)
                print(f"네임스페이스 생성 완료: {created_namespace}")
                
                # 검증
                expected_namespace = f"simulation-{simulation_id}"
                if created_namespace != expected_namespace:
                    print(f"WARNING: 예상 네임스페이스명({expected_namespace})과 실제 생성된 네임스페이스명({created_namespace})이 다름")
                
            except Exception as ns_error:
                print(f"네임스페이스 생성 실패: {ns_error}")
                # DB 레코드 정리
                await self._cleanup_simulation_record(simulation_id)
                raise HTTPException(
                    status_code=500,
                    detail=f"네임스페이스 생성 실패: {str(ns_error)}"
                )
            
            # [3단계] 네임스페이스 정보 업데이트
            async with self.sessionmaker() as db_session:
                async with db_session.begin():
                    # 다시 조회해서 업데이트
                    simulation = await db_session.get(Simulation, simulation_id)
                    if not simulation:
                        raise Exception(f"시뮬레이션 ID {simulation_id}를 찾을 수 없습니다")
                    simulation.namespace = created_namespace
                    
                    print(f"시뮬레이션 상태 업데이트 완료: ID={simulation_id}, namespace={created_namespace}")
                    
                    # 응답 데이터 준비
                    response_data = {
                        'simulation_id': simulation.id,
                        'simulation_name': simulation.name,
                        'simulation_description': simulation.description,
                        'pattern_type': simulation.pattern_type,
                        'status': simulation.status,
                        'namespace': simulation.namespace,
                        'mec_id': simulation.mec_id,
                        'created_at': simulation.created_at,
                        'total_expected_pods': simulation.total_expected_pods
                    }
                    # 트랜잭션 커밋됨
                    
            return response_data
            
        except HTTPException:
            # HTTPException은 그대로 재발생
            raise
        except Exception as e:
            print(f"시뮬레이션 생성 중 예상치 못한 오류: {e}")
            # 생성된 리소스 정리
            if simulation_id and created_namespace:
                await self._safe_cleanup_resources(simulation_id, created_namespace)
            elif simulation_id:
                await self._cleanup_simulation_record(simulation_id)
            raise HTTPException(
                status_code=500,
                detail=f"시뮬레이션 생성 실패: {str(e)}"
            )

    async def _start_background_pattern_creation(
        self, 
        background_tasks: BackgroundTasks, 
        simulation_create_data: SimulationCreateRequest, 
        simulation_id: int, 
        api: str
    ):
        """백그라운드 패턴 생성 작업 시작"""
        
        if simulation_create_data.pattern_type == PatternType.SEQUENTIAL:
            print("패턴 타입: sequential. 백그라운드 작업 추가 중...")
            background_tasks.add_task(
                handle_sequential_pattern_background,
                sessionmaker=self.sessionmaker,
                simulation_id=simulation_id,
                steps_data=simulation_create_data.pattern.steps,
                api=api
            )
        elif simulation_create_data.pattern_type == PatternType.PARALLEL:
            print("패턴 타입: parallel. 백그라운드 작업 추가 중...")
            background_tasks.add_task(
                handle_parallel_pattern_background,
                sessionmaker=self.sessionmaker,
                simulation_id=simulation_id,
                groups_data=simulation_create_data.pattern.groups,
                api=api,
            )
        else:
            print(f"ERROR: 지원하지 않는 패턴 타입. pattern_type={simulation_create_data.pattern_type}")
            raise HTTPException(
                status_code=400, 
                detail="지원하지 않는 패턴 타입입니다."
            )

    async def _cleanup_simulation_record(self, simulation_id: int):
        """시뮬레이션 레코드만 정리"""
        if not simulation_id:
            return
            
        try:
            async with self.sessionmaker() as session:
                async with session.begin():
                    simulation = await session.get(Simulation, simulation_id)
                    if simulation:
                        await session.delete(simulation)
                        print(f"시뮬레이션 레코드 정리 완료: {simulation_id}")
        except Exception as e:
            print(f"시뮬레이션 레코드 정리 실패: {e}")
            raise
            
    async def _cleanup_namespace(self, simulation_id: int):
        """네임스페이스만 정리"""
        if not simulation_id:
            return
            
        try:
            await self.pod_service.delete_namespace(simulation_id)
            print(f"네임스페이스 정리 완료: simulation-{simulation_id}")
        except Exception as e:
            print(f"네임스페이스 정리 실패: {e}")

    async def _safe_cleanup_resources(self, simulation_id: int = None, namespace: str = None):
        """안전한 리소스 정리 (실패해도 다른 정리 작업 계속 진행)"""
        if not simulation_id:
            return
            
        print(f"리소스 정리 시작: simulation_id={simulation_id}, namespace={namespace}")
        cleanup_errors = []
        
        # 네임스페이스 정리 (실패해도 계속 진행)
        try:
            await self._cleanup_namespace(simulation_id)
        except Exception as e:
            cleanup_errors.append(f"네임스페이스 정리 실패: {e}")
        
        # DB 정리 (실패해도 계속 진행)
        try:
            await self._cleanup_simulation_record(simulation_id)
        except Exception as e:
            cleanup_errors.append(f"DB 정리 실패: {e}")
        
        if cleanup_errors:
            print(f"정리 과정에서 발생한 오류들: {cleanup_errors}")
            # 정리 오류는 로깅만 하고 예외는 발생시키지 않음
                
    async def _cleanup_simulation_record(self, simulation_id: int):
        """시뮬레이션 레코드만 정리"""
        try:
            async with self.sessionmaker() as session:
                async with session.begin():
                    simulation = await session.get(Simulation, simulation_id)
                    if simulation:
                        await session.delete(simulation)
                        print(f"시뮬레이션 레코드 정리 완료: {simulation_id}")
        except Exception as e:
            print(f"시뮬레이션 레코드 정리 실패: {e}")
            raise         
        
    async def get_simulations_with_pagination(
        self, 
        pagination: PaginationParams,
        pattern_type: Optional[PatternType] = None,
        status: Optional[SimulationStatus] = None
    ) -> Tuple[List[SimulationListItem], PaginationMeta]:
        """페이지네이션된 시뮬레이션 목록 조회 (선택적 필터링 지원"""
        # 1. 전체 데이터 개수 조회 (페이지 범위 검증용)
        total_count = await self.repository.count_all(pattern_type=pattern_type, status=status)
        
        # 2. 페이지 범위 검증
        self._validate_pagination_range(pagination, total_count)
        
        # 3. 실제 데이터 조회 (필터 + 페이지 적용)
        simulations = await self.repository.find_all_with_pagination(
            pagination,
            pattern_type=pattern_type,
            status=status
        )
        
        # 4. 비즈니스 로직: 응답 데이터 변환
        simulation_items = self._convert_to_list_items(simulations)
        
        # 5. 페이지네이션 메타데이터 생성
        pagination_meta = PaginationMeta.create(
            page=pagination.page,
            size=len(simulation_items) if simulation_items else 0,
            total_items=total_count
        )
        
        return simulation_items, pagination_meta
    
    async def get_simulation_overview(self) -> SimulationOverview:
        overview_data = await self.repository.get_overview()
        print(overview_data)
        return SimulationOverview.from_dict(overview_data)
    
    async def get_simulation(self, simulation_id: int) -> SimulationData:
        sim = await self.repository.find_by_id(simulation_id)
        if not sim:
            raise HTTPException(status_code=404, detail=f"Simulation {simulation_id} not found")
        
        # 패턴별 ExecutionPlan 조회
        if sim.pattern_type == PatternType.SEQUENTIAL:
            execution_plan = await self.get_execution_plan_sequential(sim.id)
        elif sim.pattern_type == PatternType.PARALLEL:  # parallel
            execution_plan = await self.get_execution_plan_parallel(sim.id)
            
        # 상태별 CurrentStatus DTO 생성
        if sim.status == SimulationStatus.INITIATING:
            current_status = CurrentStatusInitiating(
                status=sim.status,
                timestamps=TimestampModel(
                    created_at=sim.created_at,
                    last_updated=sim.updated_at
                )
            )
        elif sim.status == SimulationStatus.PENDING:
            current_status = CurrentStatusPENDING(
                status=sim.status,
                progress=ProgressModel(
                    overall_progress=0.0,
                    ready_to_start=True
                ),
                timestamps=TimestampModel(
                    created_at=sim.created_at,
                    last_updated=sim.updated_at
                )
            )
        else:
            # 예상하지 못한 상태에 대한 기본 처리
            current_status = CurrentStatusInitiating(
                status=sim.status,
                timestamps=TimestampModel(
                    created_at=sim.created_at,
                    last_updated=sim.updated_at
                )
            )
            
        return SimulationData(
            simulation_id=sim.id,
            simulation_name=sim.name,
            simulation_description=sim.description,
            pattern_type=sim.pattern_type,
            mec_id=sim.mec_id,
            namespace=sim.namespace,
            created_at=sim.created_at,
            execution_plan=execution_plan,
            current_status=current_status
        )
        
    async def get_execution_plan_sequential(self, simulation_id: int) -> ExecutionPlanSequential:
        steps = await self.repository.find_steps_with_template(simulation_id)

        dto_steps = [
            StepModel(
                step_order=s.step_order,
                template_id=s.template.template_id,
                template_type=s.template.type,  # join으로 가져온 Template.name
                autonomous_agent_count=s.autonomous_agent_count,
                repeat_count=s.repeat_count,
                execution_time=s.execution_time,
                delay_after_completion=s.delay_after_completion
            )
            for s in steps
        ]
        return ExecutionPlanSequential(steps=dto_steps)

    async def get_execution_plan_parallel(self, simulation_id: int) -> ExecutionPlanParallel:
        groups = await self.repository.find_groups_with_template(simulation_id)

        dto_groups = [
            GroupModel(
                template_id=g.template.template_id,
                template_type=g.template.type,  # join으로 가져온 Template.name
                autonomous_agent_count=g.autonomous_agent_count,
                repeat_count=g.repeat_count,
                execution_time=g.execution_time
            )
            for g in groups
        ]
        return ExecutionPlanParallel(groups=dto_groups)
                    
    async def get_all_simulations(self):
        statement = (
            select(Simulation)
            .options(selectinload(Simulation.instances))
            .order_by(Simulation.id.desc())
        )
        results = await self.session.execute(statement)
        simulations = results.scalars().all()

        simulation_list = []

        for simulation in simulations:
            simulation_status = await self.get_simulation_status(simulation)

            response = SimulationListResponse(
                simulation_id=simulation.id,
                simulation_name=simulation.name,
                simulation_description=simulation.description,
                simulation_namespace=simulation.namespace,
                simulation_created_at=str(simulation.created_at),
                simulation_status=simulation_status,
                template_id=simulation.template_id,
                autonomous_agent_count=simulation.autonomous_agent_count,
                execution_time=simulation.execution_time,
                delay_time=simulation.delay_time,
                repeat_count=simulation.repeat_count,
                scheduled_start_time=(
                    str(simulation.scheduled_start_time)
                    if simulation.scheduled_start_time
                    else None
                ),
                scheduled_end_time=(
                    str(simulation.scheduled_end_time)
                    if simulation.scheduled_end_time
                    else None
                ),
                mec_id=simulation.mec_id,
            )
            simulation_list.append(response)

        return simulation_list

    async def update_simulation_pattern(
        self, simulation_id: int, pattern_data: SimulationPatternUpdateRequest
    ):
        """시뮬레이션 패턴 설정 업데이트"""
        simulation = await self.find_simulation_by_id(
            simulation_id, "update simulation pattern"
        )

        # 시뮬레이션이 실행 중인지 확인
        current_status = await self.get_simulation_status(simulation)
        if current_status == SimulationStatus.ACTIVE.value:
            raise HTTPException(
                status_code=status.HTTP_400_BAD_REQUEST,
                detail="실행 중인 시뮬레이션의 패턴은 수정할 수 없습니다.",
            )

        # 스케줄 시간 검증
        if (
            pattern_data.scheduled_start_time
            and pattern_data.scheduled_end_time
            and pattern_data.scheduled_start_time >= pattern_data.scheduled_end_time
        ):
            raise HTTPException(
                status_code=status.HTTP_400_BAD_REQUEST,
                detail="종료 시간은 시작 시간보다 늦어야 합니다.",
            )

        # 업데이트할 필드들 준비
        update_data = {}
        for field, value in pattern_data.model_dump(exclude_unset=True).items():
            update_data[field] = value

        if update_data:
            update_data["updated_at"] = datetime.now()

            statement = (
                update(Simulation)
                .where(Simulation.id == simulation_id)
                .values(**update_data)
            )
            await self.session.execute(statement)
            await self.session.commit()

        return SimulationPatternUpdateResponse(
            simulation_id=simulation_id,
            message="패턴 설정이 성공적으로 업데이트되었습니다",
        ).model_dump()

    async def start_simulation_async(self, simulation_id: int):
        """
        API 호출용 메서드
        시뮬레이션 시작 요청을 받고, 패턴 타입에 따라 분기 처리 후 메타데이터만 즉시 리턴
        """
        debug_print("🚀 시뮬레이션 시작 메서드 진입", simulation_id=simulation_id)
            
        try:
            debug_print("📋 시뮬레이션 조회 시작", simulation_id=simulation_id)
            simulation = await self.find_simulation_by_id(simulation_id, "start simulation")
            
            # 이미 실행 중이면 409 Conflict
            if simulation.status == SimulationStatus.RUNNING:
                raise HTTPException(
                    status_code=409,
                    detail=f"이미 실행 중인 시뮬레이션입니다 (ID: {simulation_id})"
                )

            simulation_data = {
                "id": simulation.id,
                "name": simulation.name,
                "pattern_type": simulation.pattern_type
            }
            
            debug_print("✅ 시뮬레이션 조회 완료", 
                    simulation_id=simulation_data["id"], 
                    name=simulation_data["name"], 
                    pattern_type=simulation_data["pattern_type"])
            
            # 중지 이벤트 생성
            stop_event = asyncio.Event()

            # 패턴 타입에 따른 분기 처리 (simulation_data 사용)
            if simulation_data["pattern_type"] == "sequential":
                pattern_name = "순차"
                background_task = self._run_sequential_simulation_with_progress(simulation_id, stop_event)
                debug_print("🔄 순차 패턴 선택", simulation_id=simulation_id)
            elif simulation_data["pattern_type"] == "parallel":
                pattern_name = "병렬"
                background_task = self._run_parallel_simulation_with_progress(simulation_id, stop_event)
                debug_print("🔄 병렬 패턴 선택", simulation_id=simulation_id)
            else:
                debug_print("❌ 지원하지 않는 패턴 타입", pattern_type=simulation_data["pattern_type"])
                raise ValueError(f"지원하지 않는 패턴 타입: {simulation_data['pattern_type']}")

            debug_print("📝 시뮬레이션 상태 업데이트 시작 (RUNNING)", simulation_id=simulation_id)
            await self._update_simulation_status_and_log(
                simulation_id, SimulationStatus.RUNNING, f"{pattern_name} 시뮬레이션 시작"
            )
            debug_print("✅ 시뮬레이션 상태 업데이트 완료", simulation_id=simulation_id, status="RUNNING")

            debug_print("🎯 백그라운드 태스크 생성 시작", simulation_id=simulation_id)
            task = asyncio.create_task(background_task)
            task.set_name(f"simulation_{simulation_id}_{pattern_name}")
            debug_print("✅ 백그라운드 태스크 생성 완료", 
                    simulation_id=simulation_id, 
                    task_name=task.get_name(),
                    task_id=id(task))
            
            # 실행 중 시뮬레이션 등록
            self.state.running_simulations[simulation_id] = {
                "task": task,
                "stop_event": stop_event,
                "pattern_type": simulation_data["pattern_type"],
                "stop_handler": None,  # 중지 처리 담당자
                "is_stopping": False   # 중지 진행 중 플래그
            }
            debug_print(f"{self.state.running_simulations[simulation_id]}")

            debug_print("📤 API 응답 반환", simulation_id=simulation_id)
            return {
                "simulationId": simulation_id,
                "status": "RUNNING",
                "patternType": simulation_data["pattern_type"],
                "startedAt": datetime.now(timezone.utc)
            }
            
        except HTTPException:
            raise
        except Exception as e:
            failure_reason = f"시뮬레이션 시작 중 예상치 못한 오류: {str(e)}"
            print(f"❌ {failure_reason}")
            raise HTTPException(
                status_code=500,
                detail="시뮬레이션 시작 중 내부 오류가 발생했습니다"
            )

    def _cleanup_simulation(self, simulation_id: int):
        """시뮬레이션 완료/취소 후 정리"""
        if simulation_id in self.state.running_simulations:
            print(f"시뮬레이션 {simulation_id} 정리 완료")
            del self.state.running_simulations[simulation_id]
   
    async def _run_sequential_simulation(self, simulation_id: int, stop_event: asyncio.Event):
        """
        순차 패턴 시뮬레이션 실행
        - 각 스텝을 순차적으로 처리
        - 1초 단위 Pod 진행상황 모니터링
        """
        redis_client = RedisSimulationClient()
        await redis_client.connect()
        
        try:
            debug_print(f"백그라운드에서 시뮬레이션 실행 시작: {simulation_id}")

            # 1️⃣ 스텝 조회
            simulation = await self.find_simulation_by_id(simulation_id, "background run")
            steps = await self.repository.find_simulation_steps(simulation_id)
            debug_print(f"📊 스텝 조회 완료: {len(steps)}개")
            
            # Redis 초기 상태 설정
            current_time = datetime.now(timezone.utc)
            initial_status = {
                "status": "RUNNING",
                "progress": {
                    "overallProgress": 0.0,
                    "currentStep": None,
                    "completedSteps": 0,
                    "totalSteps": len(steps)
                },
                "timestamps": {
                    "createdAt": simulation.created_at if simulation.created_at else None,
                    "lastUpdated": current_time,
                    "startedAt": current_time,
                    "completedAt": None,
                    "failedAt": None,
                    "stoppedAt": None
                },
                "message": f"시뮬레이션 시작 - 총 {len(steps)}개 스텝",
                "stepDetails": [
                    {
                        "stepOrder": step.step_order,
                        "status": "PENDING",
                        "progress": 0.0,
                        "startedAt": None,
                        "completedAt": None,
                        "failedAt": None,
                        "stoppedAt": None,
                        "autonomousAgents": 0,
                        "currentRepeat": 0,
                        "totalRepeats": step.repeat_count or 1,
                        "error": None
                    } for step in steps
                ]
            }
            await redis_client.set_simulation_status(simulation_id, initial_status)

            total_execution_summary = {
                "total_steps": len(steps),
                "completed_steps": 0,
                "failed_steps": 0,
                "total_pods_executed": 0,
                "total_success_pods": 0,
                "total_failed_pods": 0,
                "step_results": [],
                "simulation_status": "RUNNING",
                "failure_reason": None
            }

            # 2️⃣ 각 스텝 처리
            for i, step in enumerate(steps, 1):
                debug_print(f"\n🔄 스텝 {i}/{len(steps)} 처리 시작 - Step ID: {step.id}")
                step_start_time = datetime.now(timezone.utc)
                
                # 🔄 Step 상태를 RUNNING으로 변경하고 시작 시간 기록
                await self.repository.update_simulation_step_status(
                    step_id=step.id,
                    status=StepStatus.RUNNING,
                    started_at=step_start_time
                )
                debug_print(f"📝 Step {step.step_order} 상태 업데이트: RUNNING")
                
                # Redis 스텝 시작 상태 업데이트
                current_status = await redis_client.get_simulation_status(simulation_id)
                if current_status:
                    # 현재 스텝 정보 업데이트
                    current_status["progress"]["currentStep"] = step.step_order
                    current_status["message"] = f"스텝 {step.step_order}/{len(steps)} 실행 중"
                    current_status["timestamps"]["lastUpdated"] = step_start_time
                    
                    # 스텝 디테일 업데이트
                    for step_detail in current_status["stepDetails"]:
                        if step_detail["stepOrder"] == step.step_order:
                            step_detail.update({
                                "status": "RUNNING",
                                "startedAt": step_start_time,
                                "progress": 0.0
                            })
                            break
                            
                    await redis_client.set_simulation_status(simulation_id, current_status)

                # Pod 조회
                pod_list = self.pod_service.get_pods_by_filter(
                    namespace=simulation.namespace,
                    filter_params=StepOrderFilter(step_order=step.step_order)
                )

                if not pod_list:
                    failure_reason = f"스텝 {step.step_order}에서 Pod를 찾을 수 없음"
                    debug_print(f"❌ {failure_reason}")
                    
                    # 🔄 Step 상태를 FAILED로 변경
                    failed_time = datetime.now(timezone.utc)
                    await self.repository.update_simulation_step_status(
                        step_id=step.id,
                        status=StepStatus.FAILED,
                        failed_at=failed_time
                    )
                    
                    # Redis 실패 상태 업데이트
                    current_status = await redis_client.get_simulation_status(simulation_id)
                    if current_status:
                        current_status["status"] = "FAILED"
                        current_status["message"] = failure_reason
                        current_status["timestamps"].update({
                            "lastUpdated": failed_time,
                            "failedAt": failed_time
                        })
                        
                        # 스텝 디테일 업데이트
                        for step_detail in current_status["stepDetails"]:
                            if step_detail["stepOrder"] == step.step_order:
                                step_detail.update({
                                    "status": "FAILED",
                                    "failedAt": failed_time,
                                    "error": failure_reason
                                })
                                break
                        
                        await redis_client.set_simulation_status(simulation_id, current_status)
                    
                    
                    
                    total_execution_summary.update({
                        "failed_steps": total_execution_summary["failed_steps"] + 1,
                        "simulation_status": "FAILED",
                        "failure_reason": failure_reason
                    })
                    await self._update_simulation_status_and_log(simulation_id, "FAILED", failure_reason)
                    return total_execution_summary

                # Pod Task 생성
                pod_tasks = {
                    asyncio.create_task(self.rosbag_executor.execute_single_pod(pod, simulation, step=step)): pod.metadata.name
                    for pod in pod_list
                }

                completed_pods = set()
                poll_interval = 1  # 1초 단위 진행상황
                
                debug_print(f"📋 Step {step.step_order} Pod Task 생성 완료: {len(pod_tasks)}개 Pod 병렬 실행 시작")

                # 3️⃣ Pod 진행상황 루프
                last_recorded_repeat = 0  # 메모리 기반 반복 횟수 관리
                
                while len(completed_pods) < len(pod_list):
                    done_tasks = [t for t in pod_tasks if t.done()]

                    # 완료된 Pod 처리
                    for task in done_tasks:
                        pod_name = pod_tasks.pop(task)
                        try:
                            result = task.result()
                            debug_print(f"✅ Pod 완료: {result.pod_name} ({len(completed_pods)}/{len(pod_list)})")
                        except asyncio.CancelledError:
                            debug_print(f"🛑 Pod CancelledError 감지: {pod_name}")
                        except Exception as e:
                            debug_print(f"💥 Pod 실행 실패: {pod_name}: {e}")

                    # 진행 중 Pod 상태 확인 및 로그
                    total_progress = 0.0
                    running_info = []
                    
                    debug_print(f"🔍 Pod 상태 체크 시작 - completed_pods: {completed_pods}")

                    status_tasks = {
                        pod.metadata.name: asyncio.create_task(self.rosbag_executor._check_pod_rosbag_status(pod))
                        for pod in pod_list
                    }

                    pod_statuses = await asyncio.gather(*status_tasks.values(), return_exceptions=True)
                    
                    current_total_loops = 0
                    max_total_loops = 0
                    
                    # 🔍 각 Pod별 상세 디버깅
                    debug_print(f"📊 === Pod별 진행률 상세 분석 (Step {step.step_order}) ===")

                    loops = []  # (current_loop, max_loops) 집계용

                    for pod_name, status in zip(status_tasks.keys(), pod_statuses):
                        debug_print(f"🔍 === Pod [{pod_name}] 상태 체크 시작 ===")
                        # 이미 완료된 Pod는 바로 100% 처리
                        if pod_name in completed_pods:
                            pod_progress = 1.0
                            running_info.append(f"{pod_name}(완료)")
                        elif isinstance(status, dict):           
                            is_playing = status.get("is_playing", False)
                            current_loop = status.get("current_loop", 0)
                            max_loops = max(status.get("max_loops") or 1, 1)
                            
                            # 집계용 리스트에 기록
                            loops.append((current_loop, max_loops)) 
                            
                            debug_print(f"  🎮 {pod_name}: is_playing = {is_playing} (기본값: False)")
                            debug_print(f"  🔄 {pod_name}: current_loop = {current_loop} (기본값: 0)")
                            debug_print(f"  🎯 {pod_name}: max_loops = {max_loops} (기본값: 1, 원본값: {status.get('max_loops')})")
                            
                            # 전체 진행률 계산을 위한 루프 수 집계
                            current_total_loops += current_loop
                            max_total_loops += max_loops
                            
                            pod_progress = min(current_loop / max_loops, 1.0)
                            
                            if current_loop >= max_loops and not is_playing:
                                # 실제로 완료된 경우
                                completed_pods.add(pod_name)
                                pod_progress = 1.0
                                running_info.append(f"{pod_name}(완료)")
                                debug_print(f"  ✅ {pod_name}: 상태체크로 완료 감지 -> completed_pods에 추가")
                            elif is_playing:
                                running_info.append(f"{pod_name}({current_loop}/{max_loops})")
                                debug_print(f"  ⏳ {pod_name}: 실행중 -> 진행률 {pod_progress:.1%}")
                            else:
                                # is_playing이 False이지만 아직 완료되지 않은 경우
                                # 무조건 1.0이 아닌 실제 진행률 사용
                                running_info.append(f"{pod_name}({current_loop}/{max_loops}-중지됨)")
                                debug_print(f"  ⏸️ {pod_name}: 중지됨 -> 진행률 {pod_progress:.1%}")
                        else:
                            pod_progress = 0.0
                            running_info.append(f"{pod_name}(상태체크실패)")
                            debug_print(f"  ❌ {pod_name}: 상태체크 실패 -> 0%")

                        total_progress += pod_progress
                        debug_print(f"  📊 {pod_name}: pod_progress={pod_progress:.2f}, 누적 total_progress={total_progress:.2f}")

                    # 그룹 반복 갱신 (min(current_loop) 기준)
                    if loops:
                        group_current_loop = min(cl for cl, _ in loops)
                        group_max_loops = min(ml for _, ml in loops)
                        target_cap = step.repeat_count or group_max_loops
                        new_repeat = min(group_current_loop, target_cap)

                        if new_repeat > last_recorded_repeat and step.status != StepStatus.PENDING:
                            await self.repository.update_simulation_step_current_repeat(step_id=step.id, current_repeat=new_repeat)
                            step.current_repeat = new_repeat
                            last_recorded_repeat = new_repeat
                            debug_print(f"🔁 Step {step.step_order} 반복 갱신: {new_repeat}/{target_cap}")

                    group_progress = (total_progress / len(pod_list)) * 100
                    debug_print(f"⏳ Step {step.step_order} 진행률: {group_progress:.1f}% ({len(completed_pods)}/{len(pod_list)}) | 진행중: {', '.join(running_info)}")

                    # stop_event 감지
                    if stop_event.is_set():
                        debug_print(f"⏹️ 중지 이벤트 감지 - 스텝 {step.step_order} 즉시 종료")
                        
                        # 🔄 Step 상태를 STOPPED로 변경
                        await self.repository.update_simulation_step_status(
                            step_id=step.id,
                            status=StepStatus.STOPPED,
                            completed_at=datetime.now(timezone.utc)
                        )
                        
                        for t in pod_tasks.keys():
                            t.cancel()
                        await asyncio.gather(*pod_tasks.keys(), return_exceptions=True)
                        total_execution_summary["simulation_status"] = "STOPPED"
                        return total_execution_summary

                    await asyncio.sleep(poll_interval)

                # 스텝 완료 처리
                step_end_time = datetime.now(timezone.utc)
                step_execution_time = (step_end_time - step_start_time).total_seconds()
                
                # 실행 결과 요약 생성
                execution_summary = self.rosbag_executor.get_execution_summary([
                    task.result() for task in done_tasks if not isinstance(task.result(), Exception)
                ])
                
                # 🔄 Step 상태를 COMPLETED로 변경
                await self.repository.update_simulation_step_status(
                    step_id=step.id,
                    status=StepStatus.COMPLETED,
                    completed_at=step_end_time,
                    current_repeat=step.repeat_count  # 완료 시 최대값으로 설정
                )
                
                # Redis 스텝 완료 상태 업데이트
                current_status = await redis_client.get_simulation_status(simulation_id)
                if current_status:
                    current_status["progress"]["completedSteps"] += 1
                    overall_progress = current_status["progress"]["completedSteps"] / len(steps)
                    current_status["progress"]["overallProgress"] = overall_progress
                    current_status["message"] = f"스텝 {step.step_order} 완료 ({current_status['progress']['completedSteps']}/{len(steps)})"
                    current_status["timestamps"]["lastUpdated"] = step_end_time
                    
                    # 스텝 디테일 업데이트
                    for step_detail in current_status["stepDetails"]:
                        if step_detail["stepOrder"] == step.step_order:
                            step_detail.update({
                                "status": "COMPLETED",
                                "progress": 1.0,
                                "completedAt": step_end_time.isoformat(),
                                "currentRepeat": step.repeat_count or 1
                            })
                            break
                    
                    await redis_client.set_simulation_status(simulation_id, current_status)
                
                debug_print(f"✅ Step {step.step_order} 완료 (실행시간: {step_execution_time:.1f}초)")
                
                # 전체 실행 요약 업데이트
                total_execution_summary.update({
                    "completed_steps": total_execution_summary["completed_steps"] + 1,
                    "total_pods_executed": total_execution_summary["total_pods_executed"] + execution_summary['total_pods'],
                    "total_success_pods": total_execution_summary["total_success_pods"] + execution_summary['success_count']
                })
                
                total_execution_summary["step_results"].append({
                    "step_id": step.id,
                    "step_order": step.step_order,
                    "status": "success",
                    "execution_summary": execution_summary,
                    "execution_time": step_execution_time,
                    "pod_count": len(pod_list)
                })

                # 스텝 간 지연
                if i < len(steps) and step.delay_after_completion:
                    await asyncio.sleep(step.delay_after_completion)

            # 모든 스텝 성공 - Redis 최종 완료 상태 업데이트
            completed_time = datetime.now(timezone.utc)
            current_status = await redis_client.get_simulation_status(simulation_id)
            if current_status:
                current_status["status"] = "COMPLETED"
                current_status["progress"]["overallProgress"] = 1.0
                current_status["message"] = f"시뮬레이션 완료 - 모든 {len(steps)}개 스텝 성공"
                current_status["timestamps"].update({
                    "lastUpdated": completed_time,
                    "completedAt": completed_time
                })
            await redis_client.set_simulation_status(simulation_id, current_status)
            
            total_execution_summary["simulation_status"] = "COMPLETED"
            await self._update_simulation_status_and_log(simulation_id, "COMPLETED", "모든 스텝 성공")
            debug_print(f"🎉 시뮬레이션 {simulation_id} 완료")
            return total_execution_summary

        except asyncio.CancelledError:
            debug_print(f"🛑 시뮬레이션 {simulation_id} 태스크 취소됨")
            
            cancelled_time = datetime.now(timezone.utc)
            
            # 🔄 진행 중인 모든 스텝을 STOPPED 상태로 변경
            for step in steps:
                if step.status == StepStatus.RUNNING:
                    await self.repository.update_simulation_step_status(
                        step_id=step.id,
                        status=StepStatus.STOPPED,
                        completed_at=datetime.now(timezone.utc)
                    )
                    
            # Redis 취소 상태 업데이트
            current_status = await redis_client.get_simulation_status(simulation_id)
            if current_status:
                current_status["status"] = "STOPPED"
                current_status["message"] = "시뮬레이션 태스크가 취소되었습니다"
                current_status["timestamps"].update({
                    "lastUpdated": cancelled_time,
                    "stoppedAt": cancelled_time
                })
                await redis_client.set_simulation_status(simulation_id, current_status)

            raise
        except Exception as e:
            debug_print(f"❌ 시뮬레이션 {simulation_id} 실행 중 예외: {e}")
            
            error_time = datetime.now(timezone.utc)
            
            # 🔄 진행 중인 모든 스텝을 FAILED 상태로 변경
            for step in steps:
                if step.status == StepStatus.RUNNING:
                    await self.repository.update_simulation_step_status(
                        step_id=step.id,
                        status=StepStatus.FAILED,
                        failed_at=datetime.now(timezone.utc)
                    )
                    
            # Redis 실패 상태 업데이트
            current_status = await redis_client.get_simulation_status(simulation_id)
            if current_status:
                current_status["status"] = "FAILED"
                current_status["message"] = f"시뮬레이션 실행 중 오류 발생: {str(e)}"
                current_status["timestamps"].update({
                    "lastUpdated": error_time,
                    "failedAt": error_time
                })
                await redis_client.set_simulation_status(simulation_id, current_status)
            
            
            await self._update_simulation_status_and_log(simulation_id, "FAILED", str(e))
            raise
        finally:
            # Redis 정리는 TTL에 맡기고, 연결만 정리
            if redis_client.client:
                await redis_client.client.close()
            self._cleanup_simulation(simulation_id)
       
    async def _run_sequential_simulation_with_progress(self, simulation_id: int, stop_event: asyncio.Event):
        """
        순차 패턴 시뮬레이션 실행
        - 각 스텝을 순차적으로 처리
        - 1초 단위 Pod 진행상황 모니터링
        - Redis를 통한 실시간 진행상황 업데이트 (DB 업데이트 최소화)
        - 실패/중단 시 해당 스텝만 정확히 DB에 기록
        """
        redis_client = RedisSimulationClient()
        await redis_client.connect()
        
        # 현재 실행 중인 스텝 정보 추적용
        current_step = None
        current_step_progress = 0.0
        current_step_repeat = 0
        current_step_start_time = None
    
        try:
            debug_print(f"백그라운드에서 시뮬레이션 실행 시작: {simulation_id}")

            # 1️⃣ 스텝 조회
            simulation = await self.find_simulation_by_id(simulation_id, "background run")
            steps = await self.repository.find_simulation_steps(simulation_id)
            debug_print(f"📊 스텝 조회 완료: {len(steps)}개")

            # ✅ DB 업데이트 - 시뮬레이션 시작 시에만
            await self._update_simulation_status_and_log(simulation_id, "RUNNING", "시뮬레이션 실행 시작")

            # Redis 초기 상태 설정
            current_time = datetime.now(timezone.utc)
            initial_status = {
                "status": "RUNNING",
                "progress": {
                    "overallProgress": 0.0,
                    "currentStep": None,
                    "completedSteps": 0,
                    "totalSteps": len(steps)
                },
                "timestamps": {
                    "createdAt": simulation.created_at.isoformat() if simulation.created_at else None,
                    "lastUpdated": current_time.isoformat(),
                    "startedAt": current_time.isoformat(),
                    "completedAt": None,
                    "failedAt": None,
                    "stoppedAt": None
                },
                "message": f"시뮬레이션 시작 - 총 {len(steps)}개 스텝",
                "stepDetails": [
                    {
                        "stepOrder": step.step_order,
                        "status": "PENDING",
                        "progress": 0.0,
                        "startedAt": None,
                        "completedAt": None,
                        "failedAt": None,
                        "stoppedAt": None,
                        "autonomousAgents": step.autonomous_agent_count,
                        "currentRepeat": 0,
                        "totalRepeats": step.repeat_count or 1,
                        "error": None
                    } for step in steps
                ]
            }
            await redis_client.set_simulation_status(simulation_id, initial_status)

            total_execution_summary = {
                "total_steps": len(steps),
                "completed_steps": 0,
                "failed_steps": 0,
                "total_pods_executed": 0,
                "total_success_pods": 0,
                "total_failed_pods": 0,
                "step_results": [],
                "simulation_status": "RUNNING",
                "failure_reason": None
            }

            # 2️⃣ 각 스텝 처리
            for i, step in enumerate(steps, 1):
                debug_print(f"\n🔄 스텝 {i}/{len(steps)} 처리 시작 - Step ID: {step.id}")
                step_start_time = datetime.now(timezone.utc)
                
                # 현재 실행 중인 스텝 추적 정보 업데이트
                current_step = step
                current_step_progress = 0.0
                current_step_repeat = 0
                current_step_start_time = step_start_time
                
                debug_print(f"📝 Step {step.step_order} 실행 시작 - Redis에만 상태 업데이트")

                # ⚡ Redis Only - 스텝 시작 상태 업데이트
                current_status = await redis_client.get_simulation_status(simulation_id)
                if current_status:
                    # 현재 스텝 정보 업데이트
                    current_status["progress"]["currentStep"] = step.step_order
                    current_status["message"] = f"스텝 {step.step_order}/{len(steps)} 실행 중"
                    current_status["timestamps"]["lastUpdated"] = step_start_time.isoformat()
                    
                    # 스텝 디테일 업데이트
                    for step_detail in current_status["stepDetails"]:
                        if step_detail["stepOrder"] == step.step_order:
                            step_detail.update({
                                "status": "RUNNING",
                                "startedAt": step_start_time.isoformat(),
                                "progress": 0.0
                            })
                            break
                            
                    await redis_client.set_simulation_status(simulation_id, current_status)

                # Pod 조회
                pod_list = self.pod_service.get_pods_by_filter(
                    namespace=simulation.namespace,
                    filter_params=StepOrderFilter(step_order=step.step_order)
                )

                if not pod_list:
                    failure_reason = f"스텝 {step.step_order}에서 Pod를 찾을 수 없음"
                    debug_print(f"❌ {failure_reason}")
                    
                    failed_time = datetime.now(timezone.utc)
                    
                    # ✅ DB 업데이트 - 실패한 스텝만 정확히 기록
                    await self.repository.update_simulation_step_status(
                        step_id=step.id,
                        status=StepStatus.FAILED,
                        failed_at=failed_time
                    )
                    # 추가 실패 정보 업데이트 (current_repeat, progress 등)
                    await self.repository.update_simulation_step_current_repeat(
                        step_id=step.id, 
                        current_repeat=current_step_repeat
                    )
                    debug_print(f"✅ DB 업데이트 완료 - Step {step.step_order} FAILED 상태 기록")
                    
                    # ⚡ Redis 실패 상태 업데이트
                    current_status = await redis_client.get_simulation_status(simulation_id)
                    if current_status:
                        current_status["status"] = "FAILED"
                        current_status["message"] = failure_reason
                        current_status["timestamps"].update({
                            "lastUpdated": failed_time.isoformat(),
                            "failedAt": failed_time.isoformat()
                        })
                        
                        # 스텝 디테일 업데이트
                        for step_detail in current_status["stepDetails"]:
                            if step_detail["stepOrder"] == step.step_order:
                                step_detail.update({
                                    "status": "FAILED",
                                    "failedAt": failed_time.isoformat(),
                                    "error": failure_reason,
                                    "currentRepeat": current_step_repeat,
                                    "progress": current_step_progress
                                })
                                break
                        
                        await redis_client.set_simulation_status(simulation_id, current_status)
                    
                    total_execution_summary.update({
                        "failed_steps": total_execution_summary["failed_steps"] + 1,
                        "simulation_status": "FAILED",
                        "failure_reason": failure_reason
                    })
                    
                    # ✅ DB 업데이트 - 최종 시뮬레이션 실패 상태
                    await self._update_simulation_status_and_log(simulation_id, "FAILED", failure_reason)
                    return total_execution_summary

                # Pod Task 생성
                pod_tasks = {
                    asyncio.create_task(self.rosbag_executor.execute_single_pod(pod, simulation, step=step)): pod.metadata.name
                    for pod in pod_list
                }

                completed_pods = set()
                poll_interval = 1  # 1초 단위 진행상황
                
                debug_print(f"📋 Step {step.step_order} Pod Task 생성 완료: {len(pod_tasks)}개 Pod 병렬 실행 시작")

                # 3️⃣ Pod 진행상황 루프 - Redis Only 실시간 업데이트
                last_recorded_repeat = 0  # 메모리 기반 반복 횟수 관리
                
                while len(completed_pods) < len(pod_list):
                    done_tasks = [t for t in pod_tasks if t.done()]

                    # 완료된 Pod 처리
                    for task in done_tasks:
                        pod_name = pod_tasks.pop(task)
                        try:
                            result = task.result()
                            debug_print(f"✅ Pod 완료: {result.pod_name} ({len(completed_pods)}/{len(pod_list)})")
                        except asyncio.CancelledError:
                            debug_print(f"🛑 Pod CancelledError 감지: {pod_name}")
                        except Exception as e:
                            debug_print(f"💥 Pod 실행 실패: {pod_name}: {e}")

                    # 진행 중 Pod 상태 확인 및 로그
                    total_progress = 0.0
                    running_info = []
                    
                    debug_print(f"🔍 Pod 상태 체크 시작 - completed_pods: {completed_pods}")

                    status_tasks = {
                        pod.metadata.name: asyncio.create_task(self.rosbag_executor._check_pod_rosbag_status(pod))
                        for pod in pod_list
                    }

                    pod_statuses = await asyncio.gather(*status_tasks.values(), return_exceptions=True)
                    
                    current_total_loops = 0
                    max_total_loops = 0
                    
                    # 🔍 각 Pod별 상세 디버깅
                    debug_print(f"📊 === Pod별 진행률 상세 분석 (Step {step.step_order}) ===")

                    loops = []  # (current_loop, max_loops) 집계용

                    for pod_name, status in zip(status_tasks.keys(), pod_statuses):
                        debug_print(f"🔍 === Pod [{pod_name}] 상태 체크 시작 ===")
                        # 이미 완료된 Pod는 바로 100% 처리
                        if pod_name in completed_pods:
                            pod_progress = 1.0
                            running_info.append(f"{pod_name}(완료)")
                        elif isinstance(status, dict):           
                            is_playing = status.get("is_playing", False)
                            current_loop = status.get("current_loop", 0)
                            max_loops = max(status.get("max_loops") or 1, 1)
                            
                            # 집계용 리스트에 기록
                            loops.append((current_loop, max_loops)) 
                            
                            debug_print(f"  🎮 {pod_name}: is_playing = {is_playing} (기본값: False)")
                            debug_print(f"  🔄 {pod_name}: current_loop = {current_loop} (기본값: 0)")
                            debug_print(f"  🎯 {pod_name}: max_loops = {max_loops} (기본값: 1, 원본값: {status.get('max_loops')})")
                            
                            # 전체 진행률 계산을 위한 루프 수 집계
                            current_total_loops += current_loop
                            max_total_loops += max_loops
                            
                            pod_progress = min(current_loop / max_loops, 1.0)
                            
                            if current_loop >= max_loops and not is_playing:
                                # 실제로 완료된 경우
                                completed_pods.add(pod_name)
                                pod_progress = 1.0
                                running_info.append(f"{pod_name}(완료)")
                                debug_print(f"  ✅ {pod_name}: 상태체크로 완료 감지 -> completed_pods에 추가")
                            elif is_playing:
                                running_info.append(f"{pod_name}({current_loop}/{max_loops})")
                                debug_print(f"  ⏳ {pod_name}: 실행중 -> 진행률 {pod_progress:.1%}")
                            else:
                                # is_playing이 False이지만 아직 완료되지 않은 경우
                                # 무조건 1.0이 아닌 실제 진행률 사용
                                running_info.append(f"{pod_name}({current_loop}/{max_loops}-중지됨)")
                                debug_print(f"  ⏸️ {pod_name}: 중지됨 -> 진행률 {pod_progress:.1%}")
                        else:
                            pod_progress = 0.0
                            running_info.append(f"{pod_name}(상태체크실패)")
                            debug_print(f"  ❌ {pod_name}: 상태체크 실패 -> 0%")

                        total_progress += pod_progress
                        debug_print(f"  📊 {pod_name}: pod_progress={pod_progress:.2f}, 누적 total_progress={total_progress:.2f}")

                    # 그룹 반복 갱신 (Redis Only)
                    if loops:
                        group_current_loop = min(cl for cl, _ in loops)
                        group_max_loops = min(ml for _, ml in loops)
                        target_cap = step.repeat_count or group_max_loops
                        new_repeat = min(group_current_loop, target_cap)

                        if new_repeat > last_recorded_repeat:
                            last_recorded_repeat = new_repeat
                            current_step_repeat = new_repeat  # 추적 정보 업데이트
                            debug_print(f"🔁 Step {step.step_order} 반복 갱신: {new_repeat}/{target_cap} (Redis Only)")

                    group_progress = (total_progress / len(pod_list)) * 100
                    step_progress = total_progress / len(pod_list)
                    current_step_progress = step_progress  # 추적 정보 업데이트
                    
                    # ⚡ Redis Only - 실시간 진행률 업데이트
                    current_status = await redis_client.get_simulation_status(simulation_id)
                    if current_status:
                        # 전체 진행률 계산 (완료된 스텝 + 현재 스텝 진행률)
                        overall_progress = (total_execution_summary["completed_steps"] + step_progress) / len(steps)
                        
                        current_status["progress"]["overallProgress"] = overall_progress
                        current_status["message"] = f"스텝 {step.step_order}/{len(steps)} - {group_progress:.1f}% ({len(completed_pods)}/{len(pod_list)} pods)"
                        current_status["timestamps"]["lastUpdated"] = datetime.now(timezone.utc).isoformat()
                        
                        # 스텝 디테일 업데이트
                        for step_detail in current_status["stepDetails"]:
                            if step_detail["stepOrder"] == step.step_order:
                                step_detail.update({
                                    "progress": step_progress,
                                    "autonomousAgents": len(pod_list),
                                    "currentRepeat": new_repeat if loops else 0,
                                    "totalRepeats": step.repeat_count or 1
                                })
                                break
                        
                        await redis_client.set_simulation_status(simulation_id, current_status)
                    
                    debug_print(f"⏳ Step {step.step_order} 진행률: {group_progress:.1f}% ({len(completed_pods)}/{len(pod_list)}) | 진행중: {', '.join(running_info)}")

                    # stop_event 감지
                    if stop_event.is_set():
                        debug_print(f"⏹️ 중지 이벤트 감지 - 스텝 {step.step_order} 즉시 종료")
                        
                        stopped_time = datetime.now(timezone.utc)
                        
                        # ✅ DB 업데이트 - 현재 실행 중인 스텝만 정확히 중단 기록
                        await self.repository.update_simulation_step_status(
                            step_id=current_step.id,
                            status=StepStatus.STOPPED,
                            stopped_at=stopped_time 
                        )
                        # 추가 중단 정보 업데이트 (current_repeat, progress 등)
                        await self.repository.update_simulation_step_current_repeat(
                            step_id=current_step.id, 
                            current_repeat=current_step_repeat
                        )
                        debug_print(f"✅ DB 업데이트 완료 - Step {current_step.step_order} STOPPED 상태 기록 (progress: {current_step_progress:.2f}, repeat: {current_step_repeat})")
                        
                        # ⚡ Redis 중지 상태 업데이트
                        current_status = await redis_client.get_simulation_status(simulation_id)
                        if current_status:
                            current_status["status"] = "STOPPED"
                            current_status["message"] = "시뮬레이션이 사용자에 의해 중지되었습니다"
                            current_status["timestamps"].update({
                                "lastUpdated": stopped_time.isoformat(),
                                "stoppedAt": stopped_time.isoformat()
                            })
                            
                            # 스텝 디테일 업데이트
                            for step_detail in current_status["stepDetails"]:
                                if step_detail["stepOrder"] == current_step.step_order:
                                    step_detail.update({
                                        "status": "STOPPED",
                                        "stoppedAt": stopped_time.isoformat(),
                                        "currentRepeat": current_step_repeat,
                                        "progress": current_step_progress
                                    })
                                    break
                            
                            await redis_client.set_simulation_status(simulation_id, current_status)
                        
                        for t in pod_tasks.keys():
                            t.cancel()
                        await asyncio.gather(*pod_tasks.keys(), return_exceptions=True)
                        total_execution_summary["simulation_status"] = "STOPPED"
                        
                        return total_execution_summary

                    await asyncio.sleep(poll_interval)

                # 스텝 완료 처리
                step_end_time = datetime.now(timezone.utc)
                step_execution_time = (step_end_time - step_start_time).total_seconds()
                
                # 실행 결과 요약 생성
                execution_summary = self.rosbag_executor.get_execution_summary([
                    task.result() for task in done_tasks if not isinstance(task.result(), Exception)
                ])
                
                # ⚡ Redis Only - 스텝 완료 상태 업데이트
                current_status = await redis_client.get_simulation_status(simulation_id)
                if current_status:
                    current_status["progress"]["completedSteps"] += 1
                    overall_progress = current_status["progress"]["completedSteps"] / len(steps)
                    current_status["progress"]["overallProgress"] = overall_progress
                    current_status["message"] = f"스텝 {step.step_order} 완료 ({current_status['progress']['completedSteps']}/{len(steps)})"
                    current_status["timestamps"]["lastUpdated"] = step_end_time.isoformat()
                    
                    # 스텝 디테일 업데이트
                    for step_detail in current_status["stepDetails"]:
                        if step_detail["stepOrder"] == step.step_order:
                            step_detail.update({
                                "status": "COMPLETED",
                                "progress": 1.0,
                                "completedAt": step_end_time.isoformat(),
                                "currentRepeat": step.repeat_count or 1
                            })
                            break
                    
                    await redis_client.set_simulation_status(simulation_id, current_status)
                
                # 추적 정보 초기화 (스텝 완료됨)
                current_step = None
                current_step_progress = 0.0
                current_step_repeat = 0
                
                debug_print(f"✅ Step {step.step_order} 완료 (실행시간: {step_execution_time:.1f}초)")
                
                # 전체 실행 요약 업데이트
                total_execution_summary.update({
                    "completed_steps": total_execution_summary["completed_steps"] + 1,
                    "total_pods_executed": total_execution_summary["total_pods_executed"] + execution_summary['total_pods'],
                    "total_success_pods": total_execution_summary["total_success_pods"] + execution_summary['success_count']
                })
                
                total_execution_summary["step_results"].append({
                    "step_id": step.id,
                    "step_order": step.step_order,
                    "status": "success",
                    "execution_summary": execution_summary,
                    "execution_time": step_execution_time,
                    "pod_count": len(pod_list)
                })

                # 스텝 간 지연
                if i < len(steps) and step.delay_after_completion:
                    await asyncio.sleep(step.delay_after_completion)

            # 모든 스텝 성공
            completed_time = datetime.now(timezone.utc)
            
            # ⚡ Redis Only - 최종 완료 상태 업데이트
            current_status = await redis_client.get_simulation_status(simulation_id)
            if current_status:
                current_status["status"] = "COMPLETED"
                current_status["progress"]["overallProgress"] = 1.0
                current_status["message"] = f"시뮬레이션 완료 - 모든 {len(steps)}개 스텝 성공"
                current_status["timestamps"].update({
                    "lastUpdated": completed_time.isoformat(),
                    "completedAt": completed_time.isoformat()
                })
                await redis_client.set_simulation_status(simulation_id, current_status)
            
            total_execution_summary["simulation_status"] = "COMPLETED"
            
            # ✅ DB 업데이트 - 최종 완료 시에만
            await self._update_simulation_status_and_log(simulation_id, "COMPLETED", "모든 스텝 성공")
            debug_print(f"🎉 시뮬레이션 {simulation_id} 완료")
            return total_execution_summary
        except Exception as e:
            debug_print(f"❌ 시뮬레이션 {simulation_id} 실행 중 예외: {e}")
            
            error_time = datetime.now(timezone.utc)
            
            # ✅ DB 업데이트 - 현재 실행 중인 스텝만 정확히 실패 기록
            if current_step:
                await self.repository.update_simulation_step_status(
                    step_id=current_step.id,
                    status=StepStatus.FAILED,
                    failed_at=error_time
                )
                # 추가 실패 정보 업데이트 (current_repeat, progress 등)
                await self.repository.update_simulation_step_current_repeat(
                    step_id=current_step.id, 
                    current_repeat=current_step_repeat
                )
                debug_print(f"✅ DB 업데이트 완료 - Step {current_step.step_order} FAILED 상태 기록 (progress: {current_step_progress:.2f}, repeat: {current_step_repeat}, error: {str(e)})")
            
            # ⚡ Redis 실패 상태 업데이트
            current_status = await redis_client.get_simulation_status(simulation_id)
            if current_status:
                current_status["status"] = "FAILED"
                current_status["message"] = f"시뮬레이션 실행 중 오류 발생: {str(e)}"
                current_status["timestamps"].update({
                    "lastUpdated": error_time.isoformat(),
                    "failedAt": error_time.isoformat()
                })
                
                # 현재 실행 중인 스텝만 업데이트
                if current_step:
                    for step_detail in current_status["stepDetails"]:
                        if step_detail["stepOrder"] == current_step.step_order:
                            step_detail.update({
                                "status": "FAILED",
                                "failedAt": error_time.isoformat(),
                                "error": str(e),
                                "currentRepeat": current_step_repeat,
                                "progress": current_step_progress
                            })
                            break
                
                await redis_client.set_simulation_status(simulation_id, current_status)
            
            # ✅ DB 업데이트 - 최종 시뮬레이션 실패 상태
            await self._update_simulation_status_and_log(simulation_id, SimulationStatus.FAILED, str(e))
            raise
        finally:
            # Redis 정리는 TTL에 맡기고, 연결만 정리
            if redis_client.client:
                await redis_client.client.close()
            self._cleanup_simulation(simulation_id)

    async def _run_parallel_simulation_with_progress(self, simulation_id: int, stop_event: asyncio.Event):
        """
        순차 시뮬레이션 패턴 적용한 병렬 시뮬레이션 실행
        - 메모리 기반 current_repeat 추적 (순차 시뮬레이션과 동일 패턴)
        - Redis + DB 동시 업데이트 (Redis 1차 조회 대응)
        - 단순하고 효율적인 진행률 관리
        """
        debug_print("🚀 병렬 시뮬레이션 실행 시작", simulation_id=simulation_id)
        
        redis_client = RedisSimulationClient()
        await redis_client.connect()
        
        # 📊 각 그룹별 메모리 기반 진행률 추적 (순차 시뮬레이션 패턴)
        group_progress_tracker = {}  # {group_id: {"last_recorded_repeat": int, "current_progress": float}}
        
        try:
            # 1️⃣ 시뮬레이션 조회 및 초기화
            simulation = await self.find_simulation_by_id(simulation_id, "background parallel run")
            groups = await self.repository.find_simulation_groups(simulation_id)
            debug_print("✅ 시뮬레이션 조회 완료", simulation_id=simulation.id, group_count=len(groups))

            # 그룹별 추적 정보 초기화
            for group in groups:
                group_progress_tracker[group.id] = {
                    "last_recorded_repeat": 0,
                    "current_progress": 0.0,
                    "start_time": datetime.now(timezone.utc)
                }

            # ✅ DB 업데이트 - 시뮬레이션 시작 시에만
            await self._update_simulation_status_and_log(simulation_id, "RUNNING", "병렬 시뮬레이션 실행 시작")

            # Redis 초기 상태 설정
            current_time = datetime.now(timezone.utc)
            initial_status = {
                "status": "RUNNING",
                "progress": {
                    "overallProgress": 0.0,
                    "completedGroups": 0,
                    "runningGroups": len(groups),
                    "totalGroups": len(groups)
                },
                "timestamps": {
                    "createdAt": simulation.created_at.isoformat() if simulation.created_at else None,
                    "lastUpdated": current_time.isoformat(),
                    "startedAt": current_time.isoformat(),
                    "completedAt": None,
                    "failedAt": None,
                    "stoppedAt": None
                },
                "message": f"병렬 시뮬레이션 시작 - 총 {len(groups)}개 그룹",
                "groupDetails": [
                    {
                        "groupId": group.id,
                        "status": "RUNNING",
                        "progress": 0.0,
                        "startedAt": current_time.isoformat(),
                        "completedAt": None,
                        "failedAt": None,
                        "stoppedAt": None,
                        "autonomousAgents": group.autonomous_agent_count,
                        "currentRepeat": 0,
                        "totalRepeats": group.repeat_count or 1,
                        "error": None
                    } for group in groups
                ]
            }
            await redis_client.set_simulation_status(simulation_id, initial_status)

            # 2️⃣ 모든 그룹 병렬 실행
            group_tasks = []
            
            # 각 그룹을 비동기 태스크로 생성
            for group in groups:
                task = asyncio.create_task(
                    self._execute_single_group_with_memory_tracking(
                        simulation, group, redis_client, simulation_id, group_progress_tracker
                    )
                )
                task.group_id = group.id # 태스크에 그룹 ID 할당
                group_tasks.append(task)

            debug_print("🎯 모든 그룹 병렬 실행 시작", simulation_id=simulation_id, total_groups=len(groups))

            total_summary = {
                "total_groups": len(groups),
                "completed_groups": 0,
                "failed_groups": 0,
                "total_pods_executed": 0,
                "total_success_pods": 0,
                "total_failed_pods": 0,
                "group_results": [],
                "simulation_status": "RUNNING",
                "failure_reason": None
            }

            # 3️⃣ 실행 중 진행상황 감시 + 즉시 취소 처리
            poll_interval = 1.0
            while group_tasks:
                # 루프 시작 시 상태 체크
                debug_print(f"🔍 루프 시작: {len(group_tasks)}개 태스크 대기")
                for i, t in enumerate(group_tasks):
                    gid = getattr(t, 'group_id', None)
                    debug_print(f"  태스크 {i}: 그룹{gid} done={t.done()}")
                
                try:
                    done, pending = await asyncio.wait(
                        group_tasks, 
                        timeout=poll_interval, 
                        return_when=asyncio.FIRST_COMPLETED
                    )

                    debug_print(f"📊 wait 결과: done={len(done)}, pending={len(pending)}")
        
                    # 완료된 그룹 처리
                    for t in done:
                        group_id = getattr(t, 'group_id', None)
                        debug_print(f"🎯 그룹 {group_id} 결과 처리 시작")
                        try:
                            group_result = t.result()
                            debug_print(f"✅ 그룹 {group_id} 정상 완료: {group_result}")
                        except asyncio.CancelledError:
                            debug_print("🛑 그룹 CancelledError 감지", group_id=group_id)
                            group_result = {
                                "group_id": group_id,
                                "status": "stopped",
                                "total_pod_count": 0,
                                "success_pod_count": 0,
                                "failed_pod_count": 0,
                                "failure_reason": "사용자 요청으로 중지"
                            }
                        except Exception as e:
                            debug_print(f"그룹 {group_id} 실행 실패", error=str(e))
                            traceback.print_exception(type(e), e, e.__traceback__)

                        debug_print(f"그룹 {group_id} 최종 결과: {group_result}")
                        total_summary["group_results"].append(group_result)
                        
                        # 태스크 제거
                        if t in group_tasks:
                            group_tasks.remove(t)

                        # 그룹 완료/실패 처리 - ✅ DB + Redis 동시 업데이트
                        if group_result["status"] == "success":
                            debug_print(f"그룹 {group.id} 완료 처리됨")
                            total_summary["completed_groups"] += 1
                            total_summary["total_success_pods"] += group_result["success_pod_count"]
                            
                            # 📊 최종 current_repeat를 DB + Redis에 동시 기록
                            final_repeat = group_progress_tracker.get(group_id, {}).get("last_recorded_repeat", 0)
                            await self._update_group_final_status_with_redis(
                                group_id, GroupStatus.COMPLETED, final_repeat, 
                                redis_client, simulation_id,
                                group_result["total_pod_count"]
                            )
                            
                        elif group_result["status"] == "failed":
                            total_summary["failed_groups"] += 1
                            total_summary["total_failed_pods"] += group_result.get("failed_pod_count", 0)
                            if not total_summary["failure_reason"]:
                                total_summary["failure_reason"] = group_result.get("failure_reason")
                            
                            # 📊 최종 current_repeat를 DB + Redis에 동시 기록
                            final_repeat = group_progress_tracker.get(group_id, {}).get("last_recorded_repeat", 0)
                            await self._update_group_final_status_with_redis(
                                group_id, GroupStatus.FAILED, final_repeat,
                                redis_client, simulation_id,
                                group_result["total_pod_count"],
                                failure_reason=group_result.get("failure_reason")
                            )
                            
                        elif group_result["status"] == "stopped":
                            debug_print("🛑 그룹 취소 감지", group_id=group_result["group_id"])
                            
                            # 📊 최종 current_repeat를 DB + Redis에 동시 기록
                            final_repeat = group_progress_tracker.get(group_id, {}).get("last_recorded_repeat", 0)
                            await self._update_group_final_status_with_redis(
                                group_id, GroupStatus.STOPPED, final_repeat,
                                redis_client, simulation_id,
                                group_result["total_pod_count"]
                            )

                        total_summary["total_pods_executed"] += group_result["total_pod_count"]

                    # ⚡ Redis 전체 진행률 업데이트 (순차 시뮬레이션 패턴)
                    await self._update_overall_progress_redis(redis_client, simulation_id, total_summary, len(groups), group_tasks)

                    # stop_event 감지 시 남은 모든 그룹 취소
                    if stop_event.is_set():
                        debug_print("🛑 시뮬레이션 중지 감지, 남은 그룹 취소 시작", pending_groups=len(pending))
                        
                        stopped_time = datetime.now(timezone.utc)
                        
                        # ✅ DB + Redis 동시 업데이트 - 현재 실행 중인 그룹들의 최종 상태만 기록
                        for task in pending:
                            group_id = getattr(task, 'group_id', None)
                            if group_id and group_id in group_progress_tracker:
                                final_repeat = group_progress_tracker[group_id]["last_recorded_repeat"]
                                await self._update_group_final_status_with_redis(
                                    group_id, GroupStatus.STOPPED, final_repeat,
                                    redis_client, simulation_id, 0  # Pod 수는 알 수 없으므로 0
                                )
                        
                        # 그룹 태스크 취소
                        for t in pending:
                            t.cancel()
                        await asyncio.gather(*pending, return_exceptions=True)

                        # ⚡ Redis 전체 시뮬레이션 중지 상태 업데이트
                        await self._update_simulation_stopped_redis(redis_client, simulation_id, stopped_time, group_progress_tracker)

                        total_summary["simulation_status"] = "STOPPED"
                        
                        break
                except Exception as loop_error:
                    debug_print(f"❌ 루프 실행 중 치명적 오류: {loop_error}")
                    traceback.print_exc()
                    break
                
                debug_print(f"🔄 루프 종료, 남은 태스크: {len(group_tasks)}개")

            # 4️⃣ 최종 상태 결정
            debug_print("최종 상태 결정")
            if total_summary["simulation_status"] != "STOPPED":
                completed_time = datetime.now(timezone.utc)
                
                if total_summary["failed_groups"] > 0:
                    total_summary["simulation_status"] = "FAILED"
                    reason = total_summary["failure_reason"] or f"{total_summary['failed_groups']}개 그룹 실패"
                    
                    # ⚡ Redis 최종 실패 상태 업데이트
                    current_status = await redis_client.get_simulation_status(simulation_id)
                    if current_status:
                        current_status["status"] = "FAILED"
                        current_status["message"] = reason
                        current_status["timestamps"].update({
                            "lastUpdated": completed_time.isoformat(),
                            "failedAt": completed_time.isoformat()
                        })
                        await redis_client.set_simulation_status(simulation_id, current_status)
                    
                    await self._update_simulation_status_and_log(simulation_id, "FAILED", reason)
                else:
                    total_summary["simulation_status"] = "COMPLETED"
                    
                    # ⚡ Redis 최종 완료 상태 업데이트
                    current_status = await redis_client.get_simulation_status(simulation_id)
                    if current_status:
                        current_status["status"] = "COMPLETED"
                        current_status["progress"]["overallProgress"] = 1.0
                        current_status["message"] = f"병렬 시뮬레이션 완료 - 모든 {len(groups)}개 그룹 성공"
                        current_status["timestamps"].update({
                            "lastUpdated": completed_time.isoformat(),
                            "completedAt": completed_time.isoformat()
                        })
                        await redis_client.set_simulation_status(simulation_id, current_status)
                    
                    await self._update_simulation_status_and_log(simulation_id, "COMPLETED", "모든 그룹 완료")

            debug_print("🎉 병렬 시뮬레이션 실행 완료", simulation_id=simulation_id)
            return total_summary
            
        except Exception as e:
            traceback.print_exception()
            # 📊 예외 시에도 DB + Redis 동시 기록
            await self._handle_failed_groups_with_redis(group_progress_tracker, redis_client, simulation_id, str(e))
            raise
        finally:
            if redis_client.client:
                await redis_client.client.close()
            self._cleanup_simulation(simulation_id)

    async def _execute_single_group_with_memory_tracking(self, simulation, group, redis_client, simulation_id, group_progress_tracker):
        debug_print("🔸 그룹 실행 시작", group_id=group.id, simulation_id=simulation.id)
        start_time = datetime.now(timezone.utc)

        try:
            # 1️⃣ 그룹 Pod 조회
            pod_list = self.pod_service.get_pods_by_filter(
                namespace=simulation.namespace,
                filter_params=GroupIdFilter(group_id=group.id)
            )
            if not pod_list:
                return {
                    "group_id": group.id,
                    "status": "failed",
                    "execution_time": (datetime.now(timezone.utc) - start_time).total_seconds(),
                    "total_pod_count": 0,
                    "success_pod_count": 0,
                    "failed_pod_count": 0,
                    "failure_reason": f"그룹 {group.id}에서 Pod를 찾을 수 없음"
                }

            total_pod_count = len(pod_list)
            debug_print(f"📋 그룹 {group.id} Pod 목록", pod_names=[pod.metadata.name for pod in pod_list], total_count=total_pod_count)

            # 2️⃣ Pod Task 실행 시작 (rosbag 시작 요청)
            pod_tasks = {asyncio.create_task(
                self.rosbag_executor.execute_single_pod(pod, simulation, group)
            ): pod.metadata.name for pod in pod_list}

            completed_pods = set()
            failed_pods = {}
            poll_interval = 1  # 1초 단위 진행상황 확인
            
            # ✅ 메모리 기반 반복 횟수 관리
            last_recorded_repeat = group_progress_tracker[group.id]["last_recorded_repeat"]

            # 3️⃣ Pod 진행상황 루프 - Redis 실시간 업데이트 (순차 시뮬레이션 패턴 적용)
            while len(completed_pods) < total_pod_count:
                # 완료된 Pod Task 처리
                done_tasks = [t for t in pod_tasks if t.done()]
                
                for task in done_tasks:
                    pod_name = pod_tasks.pop(task)
                    try:
                        result = task.result()
                        completed_pods.add(pod_name)
                        debug_print(f"✅ Pod 완료: {pod_name} ({len(completed_pods)}/{total_pod_count})")
                    except (asyncio.CancelledError, Exception) as e:
                        debug_print(f"💥 Pod 실행 실패: {pod_name}: {e}")
                        
                        # ✅ 실패한 Pod의 current_loop 조회
                        try:
                            failed_pod = next(pod for pod in pod_list if pod.metadata.name == pod_name)
                            failure_status = await self.rosbag_executor._check_pod_rosbag_status(failed_pod)
                            
                            if isinstance(failure_status, dict):
                                current_loop = failure_status.get("current_loop", 0)
                                max_loops = max(failure_status.get("max_loops") or 1, 1)
                                failure_progress = min(current_loop / max_loops, 1.0)
                            else:
                                failure_progress = 0.0
                                
                            failed_pods[pod_name] = failure_progress
                            debug_print(f"💥 Pod {pod_name} 실패 시점 진행률: {failure_progress:.1%} ({current_loop}/{max_loops})")
                            
                        except Exception as status_error:
                            debug_print(f"⚠️ 실패한 Pod {pod_name}의 상태 조회 실패: {status_error}")
                            failed_pods[pod_name] = 0.0
                        
                        # ✅ 즉시 시뮬레이션 종료
                        debug_print(f"🛑 Pod 실패로 인한 그룹 {group.id} 즉시 종료")
                        break
                    
                # ✅ 실패 감지 시 즉시 루프 종료
                if failed_pods:
                    debug_print(f"🛑 실패 감지 - 그룹 {group.id} 실행 중단")
                    break

                # ✅ 진행 중 Pod 상태 확인 및 로그 (asyncio.gather 패턴)
                total_progress = 0.0
                running_info = []
                
                debug_print(f"🔍 Pod 상태 체크 시작 - completed_pods: {completed_pods}")

                # 모든 Pod 상태를 동시에 확인
                status_tasks = {
                    pod.metadata.name: asyncio.create_task(self.rosbag_executor._check_pod_rosbag_status(pod))
                    for pod in pod_list
                }

                pod_statuses = await asyncio.gather(*status_tasks.values(), return_exceptions=True)
                
                # 🔍 각 Pod별 상세 디버깅
                debug_print(f"📊 === 그룹 {group.id} Pod별 진행률 상세 분석 ===")

                loops = []  # (current_loop, max_loops) 집계용

                for pod_name, status in zip(status_tasks.keys(), pod_statuses):
                    debug_print(f"🔍 === Pod [{pod_name}] 상태 체크 시작 ===")
                    
                    # 이미 완료된 Pod는 바로 100% 처리
                    if pod_name in completed_pods:
                        pod_progress = 1.0
                        running_info.append(f"{pod_name}(완료)")
                        debug_print(f"  ✅ {pod_name}: 이미 완료됨 -> 100%")
                    elif pod_name in failed_pods:
                        pod_progress = failed_pods[pod_name]  # 실패 시점까지의 진행률
                        running_info.append(f"{pod_name}(실패-{pod_progress:.1%})")
                        debug_print(f"  💥 {pod_name}: 실패 (시점 진행률: {pod_progress:.1%})")
                    elif isinstance(status, dict):           
                        is_playing = status.get("is_playing", False)
                        current_loop = status.get("current_loop", 0)
                        max_loops = max(status.get("max_loops") or 1, 1)
                        
                        # 집계용 리스트에 기록
                        loops.append((current_loop, max_loops)) 
                        
                        debug_print(f"  🎮 {pod_name}: is_playing = {is_playing}")
                        debug_print(f"  🔄 {pod_name}: current_loop = {current_loop}")
                        debug_print(f"  🎯 {pod_name}: max_loops = {max_loops}")
                        
                        pod_progress = min(current_loop / max_loops, 1.0)
                        
                        if current_loop >= max_loops and not is_playing:
                            # 실제로 완료된 경우
                            completed_pods.add(pod_name)
                            pod_progress = 1.0
                            running_info.append(f"{pod_name}(완료)")
                            debug_print(f"  ✅ {pod_name}: 상태체크로 완료 감지 -> completed_pods에 추가")
                        elif is_playing:
                            running_info.append(f"{pod_name}({current_loop}/{max_loops})")
                            debug_print(f"  ⏳ {pod_name}: 실행중 -> 진행률 {pod_progress:.1%}")
                        else:
                            # is_playing이 False이지만 아직 완료되지 않은 경우
                            running_info.append(f"{pod_name}({current_loop}/{max_loops}-중지됨)")
                            debug_print(f"  ⏸️ {pod_name}: 중지됨 -> 진행률 {pod_progress:.1%}")
                    else:
                        pod_progress = 0.0
                        running_info.append(f"{pod_name}(상태체크실패)")
                        debug_print(f"  ❌ {pod_name}: 상태체크 실패 -> 0%")

                    total_progress += pod_progress
                    debug_print(f"  📊 {pod_name}: pod_progress={pod_progress:.2f}, 누적 total_progress={total_progress:.2f}")

                # ✅ 그룹 반복 갱신 (Redis + 메모리)
                if loops:
                    group_current_loop = min(cl for cl, _ in loops)  # 가장 느린 Pod 기준
                    new_repeat = group_current_loop

                    if new_repeat > last_recorded_repeat:
                        last_recorded_repeat = new_repeat
                        group_progress_tracker[group.id]["last_recorded_repeat"] = new_repeat
                        debug_print(f"🔁 그룹 {group.id} 반복 갱신: {new_repeat} (Redis + 메모리)")

                # ✅ 그룹 진행률 계산
                debug_print(f"그룹 ID: {group.id}, total_progress: {total_progress}, total_pod_count: {total_pod_count}")
                group_progress = total_progress / total_pod_count
                group_progress_tracker[group.id]["current_progress"] = group_progress
                
                # ⚡ Redis 실시간 업데이트 - 그룹별 상태
                await self._update_group_status_in_redis(
                    redis_client, simulation_id, group.id, "RUNNING",
                    group_progress,
                    current_repeat=last_recorded_repeat
                )
                
                debug_print(f"⏳ 그룹 {group.id} 진행률: {group_progress:.1%} ({len(completed_pods)}/{total_pod_count}) | 진행중: {', '.join(running_info)}")

                # ✅ 실패한 Pod가 너무 많으면 그룹 실패 처리
                if len(failed_pods) >= total_pod_count:
                    debug_print(f"💥 그룹 {group.id}: 모든 Pod 실패")
                    break

                await asyncio.sleep(poll_interval)

            # 4️⃣ 그룹 완료 처리 - ✅ 최종 반복횟수 확정
            execution_time = (datetime.now(timezone.utc) - start_time).total_seconds()
            success_count = len(completed_pods)
            failed_count = len(failed_pods)
            status = "success" if failed_count == 0 else "failed"

            # ✅ 최종 반복횟수 확정 및 업데이트
            final_repeat_count = group_progress_tracker[group.id]["last_recorded_repeat"]
            debug_print(f"✅ 그룹 {group.id} 최종 반복횟수 확정: {final_repeat_count}")

            debug_print(f"{group.id} 그룹 완료 처리됨")
            return {
                "group_id": group.id,
                "status": status,
                "execution_time": execution_time,
                "total_pod_count": total_pod_count,
                "success_pod_count": success_count,
                "failed_pod_count": failed_count,
                "failure_reason": f"{failed_count}개 Pod 실패" if failed_count > 0 else None
            }

        except asyncio.CancelledError:
            # ✅ 취소 시에도 현재까지의 최종 반복횟수 업데이트
            final_repeat_count = group_progress_tracker[group.id]["last_recorded_repeat"]
            debug_print(f"🛑 그룹 {group.id} 취소 - 최종 반복횟수: {final_repeat_count}")
            
            # 남은 Pod Task 취소
            for t in pod_tasks.keys():
                t.cancel()
            await asyncio.gather(*pod_tasks.keys(), return_exceptions=True)
            return {
                "group_id": group.id,
                "status": "stopped",
                "execution_time": (datetime.now(timezone.utc) - start_time).total_seconds(),
                "total_pod_count": total_pod_count if 'total_pod_count' in locals() else 0,
                "success_pod_count": len(completed_pods) if 'completed_pods' in locals() else 0,
                "failed_pod_count": len(failed_pods) if 'failed_pods' in locals() else 0,
                "failure_reason": "사용자 요청으로 중지"
            }

        except Exception as e:
            # ✅ 예외 시에도 현재까지의 최종 반복횟수 업데이트
            final_repeat_count = group_progress_tracker[group.id]["last_recorded_repeat"]
            debug_print(f"💥 그룹 {group.id} 실패 - 최종 반복횟수: {final_repeat_count}")
            
            # 남은 Pod Task 취소
            for t in pod_tasks.keys():
                t.cancel()
            await asyncio.gather(*pod_tasks.keys(), return_exceptions=True)
            return {
                "group_id": group.id,
                "status": "failed",
                "execution_time": (datetime.now(timezone.utc) - start_time).total_seconds(),
                "total_pod_count": total_pod_count if 'total_pod_count' in locals() else 0,
                "success_pod_count": len(completed_pods) if 'completed_pods' in locals() else 0,
                "failed_pod_count": len(failed_pods) if 'failed_pods' in locals() else 0,
                "failure_reason": str(e)
            }


    # 📊 Redis + DB 동시 업데이트 메서드들
    async def _update_group_final_status_with_redis(self, group_id: int, status: GroupStatus, final_repeat: int,
                                            redis_client, simulation_id: int, pod_count: int = 0,
                                            failure_reason: str = None):
        """그룹 최종 상태를 DB + Redis에 동시 기록"""
        timestamp = datetime.now(timezone.utc)
        
        try:
            debug_print(f"🔄 DB 업데이트 시도 - Group {group_id}: {status.value}")
            
            # ✅ DB 업데이트
            if status == GroupStatus.COMPLETED:
                await self.repository.update_simulation_group_status(
                    group_id=group_id,
                    status=status,
                    completed_at=timestamp
                )
            elif status == GroupStatus.FAILED:
                await self.repository.update_simulation_group_status(
                    group_id=group_id,
                    status=status,
                    failed_at=timestamp
                )
            elif status == GroupStatus.STOPPED:
                await self.repository.update_simulation_group_status(
                    group_id=group_id,
                    status=status,
                    stopped_at=timestamp
                )
            
            # 📊 최종 current_repeat 업데이트
            await self.repository.update_simulation_group_current_repeat(
                group_id=group_id,
                current_repeat=final_repeat
            )
            
            debug_print(f"✅ DB 업데이트 완료 - Group {group_id}: {status.value}")
            
        except Exception as db_error:
            debug_print(f"❌ DB 업데이트 실패 - Group {group_id}: {db_error}")
            traceback.print_exc()  # 전체 예외 스택 출력
            # DB 실패해도 Redis는 시도
            
            # 추가 디버깅: 트랜잭션 상태 확인
            try:
                in_tx = self.repository.session.in_transaction()
                debug_print(f"ℹ️ 트랜잭션 상태 - in_transaction: {in_tx}")
            except Exception as tx_error:
                debug_print(f"⚠️ 트랜잭션 상태 확인 실패: {tx_error}")
        
        try:
            # ⚡ Redis 그룹 상태 동시 업데이트
            await self._update_group_status_in_redis_final(
                redis_client, simulation_id, group_id, status.value.upper(),
                final_repeat, pod_count, timestamp, failure_reason
            )
            debug_print(f"✅ Redis 업데이트 완료 - Group {group_id}")
            
        except Exception as redis_error:
            debug_print(f"❌ Redis 업데이트 실패 - Group {group_id}: {redis_error}")
        
        debug_print(f"✅ 상태 업데이트 시도 완료 - Group {group_id}: {status.value}, current_repeat: {final_repeat}")

    async def _update_group_status_in_redis_final(self, redis_client, simulation_id: int, group_id: int,
                                                final_status: str, final_repeat: int, pod_count: int,
                                                timestamp: datetime, error_message: str = None):
        """Redis에서 특정 그룹의 최종 상태 업데이트"""
        current_status = await redis_client.get_simulation_status(simulation_id)
        if not current_status:
            return
        
        # groupDetails에서 해당 그룹 찾아서 업데이트
        for group_detail in current_status.get("groupDetails", []):
            if group_detail.get("groupId") == group_id:
                group_detail.update({
                    "status": final_status,
                    "progress": 100.0 if final_status == "COMPLETED" else group_detail.get("progress", 0.0),
                    "autonomousAgents": pod_count,
                    "currentRepeat": final_repeat,
                    "error": error_message
                })
                
                # 상태별 타임스탬프 설정
                timestamp_iso = timestamp.isoformat()
                if final_status == "COMPLETED":
                    group_detail["completedAt"] = timestamp_iso
                elif final_status == "FAILED":
                    group_detail["failedAt"] = timestamp_iso
                elif final_status == "STOPPED":
                    group_detail["stoppedAt"] = timestamp_iso
                
                debug_print(f"⚡ Redis 그룹 {group_id} 최종 상태 업데이트: {final_status}")
                break
        
        # 전체 상태 timestamps 업데이트
        current_status["timestamps"]["lastUpdated"] = timestamp.isoformat()
        
        await redis_client.set_simulation_status(simulation_id, current_status)


    async def _handle_cancelled_groups_with_redis(self, group_progress_tracker, redis_client, simulation_id):
        """취소된 그룹들의 최종 상태를 DB + Redis에 동시 기록"""
        cancelled_time = datetime.now(timezone.utc)
        
        for group_id, progress_info in group_progress_tracker.items():
            final_repeat = progress_info["last_recorded_repeat"]
            await self._update_group_final_status_with_redis(
                group_id, GroupStatus.STOPPED, final_repeat,
                redis_client, simulation_id, 0
            )
        
        # ⚡ Redis 전체 시뮬레이션 취소 상태 업데이트
        current_status = await redis_client.get_simulation_status(simulation_id)
        if current_status:
            current_status["status"] = "STOPPED"
            current_status["message"] = "병렬 시뮬레이션 태스크가 취소되었습니다"
            current_status["timestamps"].update({
                "lastUpdated": cancelled_time.isoformat(),
                "stoppedAt": cancelled_time.isoformat()
            })
            await redis_client.set_simulation_status(simulation_id, current_status)
        


    async def _handle_failed_groups_with_redis(self, group_progress_tracker, redis_client, simulation_id, error_msg):
        debug_print("_handle_failed_groups_with_redis 호출됨")
        """실패한 그룹들의 최종 상태를 DB + Redis에 동시 기록"""
        error_time = datetime.now(timezone.utc)
        
        for group_id, progress_info in group_progress_tracker.items():
            final_repeat = progress_info["last_recorded_repeat"]
            await self._update_group_final_status_with_redis(
                group_id, GroupStatus.FAILED, final_repeat,
                redis_client, simulation_id, 0, failure_reason=error_msg
            )
        
        # ⚡ Redis 전체 시뮬레이션 실패 상태 업데이트
        current_status = await redis_client.get_simulation_status(simulation_id)
        if current_status:
            current_status["status"] = "FAILED"
            current_status["message"] = f"병렬 시뮬레이션 실행 중 오류 발생: {error_msg}"
            current_status["timestamps"].update({
                "lastUpdated": error_time.isoformat(),
                "failedAt": error_time.isoformat()
            })
            await redis_client.set_simulation_status(simulation_id, current_status)
        
        await self._update_simulation_status_and_log(simulation_id, "FAILED", error_msg)

    async def _update_simulation_stopped_redis(self, redis_client, simulation_id, stopped_time, group_progress_tracker):
        """Redis 전체 시뮬레이션 중지 상태 업데이트"""
        current_status = await redis_client.get_simulation_status(simulation_id)
        if current_status:
            current_status["status"] = "STOPPED"
            current_status["message"] = "시뮬레이션이 사용자에 의해 중지되었습니다"
            current_status["timestamps"].update({
                "lastUpdated": stopped_time.isoformat(),
                "stoppedAt": stopped_time.isoformat()
            })
            
            # 실행 중인 그룹들을 STOPPED로 업데이트 (이미 완료된 것들은 그대로 유지)
            for group_detail in current_status["groupDetails"]:
                group_id = group_detail["groupId"]
                if group_id in group_progress_tracker and group_detail["status"] == "RUNNING":
                    group_detail.update({
                        "status": "STOPPED",
                        "stoppedAt": stopped_time.isoformat(),
                        "progress": group_progress_tracker[group_id]["current_progress"],
                        "currentRepeat": group_progress_tracker[group_id]["last_recorded_repeat"]
                    })
            
            await redis_client.set_simulation_status(simulation_id, current_status)


    # 📊 헬퍼 메서드들
    async def _update_group_final_status(self, group_id: int, status: GroupStatus, final_repeat: int, 
                                    failure_reason: str = None):
        """그룹 최종 상태를 DB에 기록 (current_repeat 포함)"""
        timestamp = datetime.now(timezone.utc)
        
        try:
            if status == GroupStatus.COMPLETED:
                await self.repository.update_simulation_group_status(
                    group_id=group_id,
                    status=status,
                    completed_at=timestamp
                )
            elif status == GroupStatus.FAILED:
                await self.repository.update_simulation_group_status(
                    group_id=group_id,
                    status=status,
                    failed_at=timestamp
                )
            elif status == GroupStatus.STOPPED:
                await self.repository.update_simulation_group_status(
                    group_id=group_id,
                    status=status,
                    stopped_at=timestamp
                )
            
            # 📊 최종 current_repeat 업데이트
            await self.repository.update_simulation_group_current_repeat(
                group_id=group_id,
                current_repeat=final_repeat
            )
        
            debug_print(f"✅ DB 최종 상태 기록 완료 - Group {group_id}: {status.value}, current_repeat: {final_repeat}")
        except Exception as db_error:
            # DB 실패 시 상세 로그
            debug_print(f"❌ DB 업데이트 실패 - Group {group_id}: {db_error}")
            traceback.print_exc()  # 전체 예외 스택 출력

    async def _update_overall_progress_redis(self, redis_client, simulation_id, total_summary, 
                                        total_groups, remaining_tasks):
        """전체 진행률 Redis 업데이트 (순차 시뮬레이션 패턴)"""
        current_status = await redis_client.get_simulation_status(simulation_id)
        if current_status:
            running_count = len(remaining_tasks)
            completed_count = total_summary["completed_groups"]
            failed_count = total_summary["failed_groups"]
            
            # ✅ 각 그룹의 실제 진행률을 고려한 가중 평균 계산
            overall_progress = await self._calculate_weighted_overall_progress_from_db(
                redis_client, simulation_id
            )
            
            current_status["progress"].update({
                "overallProgress": overall_progress,
                "completedGroups": completed_count,
                "runningGroups": running_count
            })
            current_status["message"] = f"병렬 실행 중 - 완료: {completed_count}, 실행중: {running_count}, 실패: {failed_count}"
            current_status["timestamps"]["lastUpdated"] = datetime.now(timezone.utc).isoformat()
            
            await redis_client.set_simulation_status(simulation_id, current_status)

    async def _calculate_weighted_overall_progress_from_db(self, redis_client: RedisSimulationClient, simulation_id):
        """DB에서 그룹 정보를 조회하여 가중 평균 계산"""
        try:
            # DB에서 그룹 목록 조회
            groups = await self.repository.find_simulation_groups(simulation_id)
            
            if not groups:
                return 0.0
            
            total_weighted_progress = 0.0
            total_agents = 0
            
            sim_status = await redis_client.get_simulation_status(simulation_id)
            for group in groups:
                # Redis에서 현재 그룹 진행률 조회
                debug_print(f"{group.id} 그룹에 대해 Redis 에서 현재 그룹 진행률 조회")
                group_status = next(
                    (g for g in sim_status["groupDetails"] if g["groupId"] == group.id),
                    None
                )
                debug_print(f"그룹 진행률 정보: {group_status}")
                
                if group_status:
                    group_progress = group_status.get("progress", 0.0)
                    if isinstance(group_progress, (int, float)) and group_progress > 1:
                        group_progress = group_progress / 100.0
                else:
                    # Redis에 없으면 DB의 calculate_progress 사용
                    group_progress = group.calculate_progress
                
                # DB의 에이전트 수 사용 (더 신뢰성 있음)
                autonomous_agents = group.autonomous_agent_count
                
                weighted_progress = group_progress * autonomous_agents
                total_weighted_progress += weighted_progress
                total_agents += autonomous_agents
                
                debug_print(f"그룹 {group.id}: progress={group_progress:.2%}, "
                        f"agents={autonomous_agents}, weighted={weighted_progress:.2f}")
            
            if total_agents > 0:
                overall_progress = total_weighted_progress / total_agents
                debug_print(f"DB 기반 전체 진행률: {overall_progress:.1f}%")
                return overall_progress
            else:
                return 0.0
        except Exception as e:
            debug_print(f"DB 기반 전체 진행률 계산 오류: {e}")
            return 0.0

    async def _handle_cancelled_groups(self, group_progress_tracker, redis_client, simulation_id):
        """취소된 그룹들의 최종 상태를 DB에 기록"""
        cancelled_time = datetime.now(timezone.utc)
        
        for group_id, progress_info in group_progress_tracker.items():
            final_repeat = progress_info["last_recorded_repeat"]
            await self._update_group_final_status(group_id, GroupStatus.STOPPED, final_repeat)
        

    async def _handle_failed_groups(self, group_progress_tracker, redis_client, simulation_id, error_msg):
        """실패한 그룹들의 최종 상태를 DB에 기록"""
        error_time = datetime.now(timezone.utc)
        
        for group_id, progress_info in group_progress_tracker.items():
            final_repeat = progress_info["last_recorded_repeat"]
            await self._update_group_final_status(group_id, GroupStatus.FAILED, final_repeat, 
                                                failure_reason=error_msg)
        
        await self._update_simulation_status_and_log(simulation_id, "FAILED", error_msg)

    async def _update_group_status_in_redis(self, redis_client, simulation_id, group_id, group_status, group_progress, current_repeat=None, error=None):
        """
        Redis에서 특정 그룹의 상태 업데이트
        """
        try:
            current_status = await redis_client.get_simulation_status(simulation_id)
            if current_status:
                current_time = datetime.now(timezone.utc).isoformat()
                current_status["timestamps"]["lastUpdated"] = current_time
                
                # 그룹 디테일 업데이트
                for group_detail in current_status["groupDetails"]:
                    if group_detail["groupId"] == group_id:
                        group_detail.update({
                            "status": group_status,
                            "progress": round(group_progress * 100, 1),  # 0.65 -> 65.0
                        })
                        
                        if current_repeat is not None:
                            group_detail["currentRepeat"] = current_repeat
                        if error:
                            group_detail["error"] = error
                            
                        # 상태별 타임스탬프 업데이트
                        if status == "COMPLETED":
                            group_detail["completedAt"] = current_time
                        elif status == "FAILED":
                            group_detail["failedAt"] = current_time
                        elif status == "STOPPED":
                            group_detail["stoppedAt"] = current_time
                        
                        break
                
                await redis_client.set_simulation_status(simulation_id, current_status)
        except Exception as e:
            debug_print(f"❌ Redis 그룹 상태 업데이트 실패: {e}")
    
    
    async def _update_simulation_status_and_log(self, simulation_id: int, status: str, reason: str):
        """시뮬레이션 상태 업데이트 및 로깅"""
        try:
            await self.repository.update_simulation_status(simulation_id, status)
            print(f"✅ 시뮬레이션 상태 업데이트 완료: {status}")
            if reason:
                print(f"   사유: {reason}")
        except Exception as update_error:
            print(f"⚠️  시뮬레이션 상태 업데이트 실패: {str(update_error)}")
            print(f"   시도한 상태: {status}")
            print(f"   사유: {reason}")

    async def stop_simulation(self, simulation_id: int):
        instances = await self.get_simulation_instances(simulation_id)
        for instance in instances:
            await self.pod_service.check_pod_status(instance)
            pod_ip = await self.pod_service.get_pod_ip(instance)
            await RosService.send_post_request(pod_ip, "/rosbag/stop")

        return SimulationControlResponse(simulation_id=simulation_id).model_dump()

    async def get_simulation_instances(self, simulation_id: int):
        simulation = await self.find_simulation_by_id(
            simulation_id, "control simulation"
        )
        query = (
            select(Instance)
            .options(joinedload(Instance.template))
            .where(Instance.simulation_id == simulation.id)
        )
        result = await self.session.execute(query)
        instances = result.scalars().all()
        return list(instances)

    async def delete_simulation(self, simulation_id: int):
        """
        시뮬레이션 삭제
        - namespace, Redis, DB 단계별 상태를 Redis에 저장
        - Redis 연결 사용 후 반드시 close
        """
        redis_client = RedisSimulationClient()  # 싱글톤
        status = {
            "steps": {"namespace": "PENDING", "redis": "PENDING", "db": "PENDING"},
            "started_at": datetime.now(timezone.utc).isoformat(),
            "completed_at": None,
            "error_message": None
        }

        try:
            # 초기 상태 기록
            await redis_client.set_simulation_delete_status(simulation_id, status)

            # 1. 네임스페이스 삭제
            try:
                await self.pod_service.delete_namespace(simulation_id)
                status["steps"]["namespace"] = "SUCCESS"
            except Exception as e:
                status["steps"]["namespace"] = "FAILED"
                status["error_message"] = f"Namespace deletion failed: {e}"
                debug_print(f"[{simulation_id}] 네임스페이스 삭제 실패: {e}")
            finally:
                await redis_client.set_simulation_delete_status(simulation_id, status)

            # 2. Redis 삭제
            try:
                await redis_client.delete_simulation_status(simulation_id)
                status["steps"]["redis"] = "SUCCESS"
            except Exception as e:
                status["steps"]["redis"] = "FAILED"
                status["error_message"] = f"Redis deletion failed: {e}"
                
                debug_print(f"[{simulation_id}] Redis deletion failed: {e}")
            finally:
                await redis_client.set_simulation_delete_status(simulation_id, status)

            # 3. DB soft delete
            try:
                await self.repository.soft_delete_simulation(simulation_id)
                status["steps"]["db"] = "SUCCESS"
                
                await self.repository.update_simulation_status(simulation_id, SimulationStatus.DELETED)
            except Exception as e:
                status["steps"]["db"] = "FAILED"
                status["error_message"] = f"DB deletion failed: {e}"
                
                debug_print(f"[{simulation_id}] DB deletion failed: {e}")
                await redis_client.set_simulation_delete_status(simulation_id, status)
                raise RuntimeError(f"Simulation deletion failed at DB stage: {simulation_id}")
            finally:
                await redis_client.set_simulation_delete_status(simulation_id, status)

            debug_print(f"[{simulation_id}] Deletion completed: {status}")

            return SimulationDeleteResponse(simulation_id=simulation_id).model_dump()
        
        finally:
            # 모든 단계 완료 시점 기록
            status["completed_at"] = datetime.now(timezone.utc).isoformat()
            await redis_client.set_simulation_delete_status(simulation_id, status)
            
            # Redis 연결 종료
            if redis_client.client:
                await redis_client.client.close()
                redis_client.client = None
    
    async def get_deletion_status(self, simulation_id: int) -> dict:
        """
        Redis에서 삭제 상태 조회 및 안전한 연결 종료
        - 반환 구조:
        {
            "simulation_id": 123,
            "status": "PENDING",
            "steps": {"namespace": "SUCCESS", "redis": "PENDING", "db": "PENDING"},
            "started_at": "...",
            "completed_at": null,
            "error_message": null
        }
        """
        redis_client = RedisSimulationClient()
        try:
            await redis_client.connect()
            deletion_status = await redis_client.get_simulation_delete_status(simulation_id)
            if deletion_status is None:
                return None
            
            # started_at, completed_at 변환
            deletion_status["started_at"] = self._parse_datetime(deletion_status.get("started_at"))
            deletion_status["completed_at"] = self._parse_datetime(deletion_status.get("completed_at"))
            
            return {"simulation_id": simulation_id, **deletion_status}
        finally:
            # Redis 연결 종료
            if redis_client.client:
                await redis_client.client.close()
                redis_client.client = None

    async def find_simulation_by_id(self, simulation_id: int, api: str) -> Simulation:
        simulation = await self.repository.find_by_id(simulation_id)

        if not simulation:
            raise HTTPException(
                status_code=status.HTTP_404_NOT_FOUND,
                detail=f"존재하지 않는 시뮬레이션 ID",
            )
        return simulation

    async def get_simulation_status(self, simulation):
        instances = simulation.instances

        if not instances:
            return SimulationStatus.EMPTY.value

        for instance in instances:
            pod_ip = await self.pod_service.get_pod_ip(instance)
            pod_status = await RosService.get_pod_status(pod_ip)

            if pod_status == PodStatus.RUNNING.value:
                return SimulationStatus.ACTIVE.value

        return SimulationStatus.INACTIVE.value

    async def get_simulation_detailed_status(self, simulation_id: int):
        """시뮬레이션의 상세 상태 정보 반환"""
        simulation = await self.find_simulation_by_id(
            simulation_id, "get simulation status"
        )
        instances = await self.get_simulation_instances(simulation_id)

        if not instances:
            return {"status": "EMPTY", "message": "인스턴스가 없습니다"}

        detailed_status = []
        for instance in instances:
            try:
                pod_ip = await self.pod_service.get_pod_ip(instance)
                status_response = await RosService.get_pod_status(pod_ip)
                detailed_status.append(
                    {
                        "instance_id": instance.id,
                        "pod_ip": pod_ip,
                        "status": status_response,
                    }
                )
            except Exception as e:
                detailed_status.append({"instance_id": instance.id, "error": str(e)})

        return {
            "simulation_id": simulation_id,
            "simulation_name": simulation.name,
            "instances_status": detailed_status,
        }

    def _validate_pagination_range(self, pagination: PaginationParams, total_count: int) -> None:
        """페이지 범위 검증"""
        if total_count == 0:
            return  # 데이터가 없으면 검증 생략
        
        # size가 None이면 기본값 사용
        page_size = pagination.size if pagination.size and pagination.size > 0 else PaginationParams.DEFAULT_SIZE
        print(f"page_size: {page_size}")
            
        max_page = (total_count + page_size - 1) // page_size
        if pagination.page > max_page:
            raise ValueError(f"페이지 번호가 범위를 벗어났습니다. 최대 페이지: {max_page}")

    def _convert_to_list_items(self, simulations: List[Simulation]) -> List[SimulationListItem]:
        """Simulation 엔티티 리스트를 SimulationListItem 리스트로 변환"""
        if not simulations:
            return []
        return [self._convert_to_list_item(simulation) for simulation in simulations]

    def _convert_to_list_item(self, sim: Simulation) -> SimulationListItem:
        """Simulation 엔티티를 SimulationListItem으로 변환 (상태별 데이터 처리)"""
        
        sim_dict = {
            "simulationId": sim.id,
            "simulationName": sim.name,
            "patternType": sim.pattern_type,
            "status": sim.status,
            "mecId": sim.mec_id,
            "createdAt": sim.created_at,
            "updatedAt": sim.updated_at
        }
        
        return SimulationListItem(**sim_dict)

    async def get_dashboard_data(self, simulation_id: int) -> DashboardData:
        # 1️⃣ 시뮬레이션 조회
        sim = await self.repository.find_by_id(simulation_id)
        if not sim:
            raise HTTPException(status_code=404, detail=f"Simulation {simulation_id} not found")

        # 2️⃣ 패턴별 ExecutionPlan 조회
        if sim.pattern_type == PatternType.SEQUENTIAL:
            execution_plan = await self.get_execution_plan_sequential(sim.id)
        elif sim.pattern_type == PatternType.PARALLEL:
            execution_plan = await self.get_execution_plan_parallel(sim.id)
        else:
            execution_plan = None  # 필요 시 기본 처리

        # 3️⃣ 상태 DTO 구성
        if sim.status == SimulationStatus.INITIATING:
            current_status = CurrentStatusInitiating(
                status=sim.status,
                timestamps=TimestampModel(
                    created_at=sim.created_at,
                    last_updated=sim.updated_at
                )
            )
        elif sim.status == SimulationStatus.PENDING:
            current_status = CurrentStatusPENDING(
                status=sim.status,
                progress=ProgressModel(
                    overall_progress=0.0,
                    ready_to_start=True
                ),
                timestamps=TimestampModel(
                    created_at=sim.created_at,
                    last_updated=sim.updated_at
                )
            )
        else:
            # 예외 상태 기본 처리
            current_status = CurrentStatusInitiating(
                status=sim.status,
                timestamps=TimestampModel(
                    created_at=sim.created_at,
                    last_updated=sim.updated_at
                )
            )

        # 4️⃣ SimulationData 생성
        simulation_data = SimulationData(
            simulation_id=sim.id,
            simulation_name=sim.name,
            simulation_description=sim.description,
            pattern_type=sim.pattern_type,
            mec_id=sim.mec_id,
            namespace=sim.namespace,
            created_at=sim.created_at,
            execution_plan=execution_plan,
            current_status=current_status
        )

        try:
            # 5️⃣ 기본 데이터 추출
            base_data: Dict[str, Any] = extract_simulation_dashboard_data(simulation_data)
            
            # 6️⃣ 메트릭 수집
            metrics_data = await self.collector.collect_dashboard_metrics(simulation_data)
            
            # 7️⃣ DashboardData 구성
            dashboard_data = DashboardData(
                **base_data,
                resource_usage=metrics_data["resource_usage"],
                pod_status=metrics_data["pod_status"]
            )
            return dashboard_data

        except Exception as e:
            # 8️⃣ fallback 처리
            collector = self.collector
            return DashboardData(
                **extract_simulation_dashboard_data(simulation_data),
                resource_usage=collector._get_default_resource_usage(),
                pod_status=collector._get_default_pod_status()
            )
    

    async def get_simulation_summary_list(self) -> List[SimulationSummaryItem]:
        try:
            summary_tuples = await self.repository.find_summary_list()
            
            # DTO로 변환
            return [
                SimulationSummaryItem(
                    simulation_id=sim_id,
                    simulation_name=sim_name
                )
                for sim_id, sim_name in summary_tuples
            ]
        except Exception as e:
            raise

    async def stop_simulation_async(self, simulation_id: int) -> Dict[str, Any]:
        """
        🔑 통합 시뮬레이션 중지 메서드 (라우트에서 호출)
        - 시뮬레이션 패턴 타입 감지 후 적절한 중지 전략 선택
        - 순차 패턴: polling 로직 위임
        - 병렬 패턴: polling 로직 위임
        """
        print(f"🛑 시뮬레이션 중지 요청: {simulation_id}")

        try:
            # 1. 시뮬레이션 조회 및 RUNNING 상태 확인
            simulation = await self.find_simulation_by_id(simulation_id, "stop")
            
            # 2. 상태별 처리
            if simulation.status == SimulationStatus.STOPPED:
                # 이미 중지된 시뮬레이션
                raise HTTPException(
                    status_code=409,  # Conflict
                    detail=f"이미 중지된 시뮬레이션입니다 (현재 상태: {simulation.status})"
                )
            elif simulation.status != SimulationStatus.RUNNING:
                # 실행 중이 아닌 상태
                raise HTTPException(
                    status_code=400,
                    detail=f"시뮬레이션을 중지할 수 없는 상태입니다 (현재 상태: {simulation.status})"
                )
                
            # 3. 중지 진행 중인 경우 확인
            running_info = self.state.running_simulations.get(simulation_id)
            if running_info and running_info.get("is_stopping", False):
                # 이미 중지 진행 중
                raise HTTPException(
                    status_code=409,
                    detail="중지 요청이 이미 진행 중입니다. 완료될 때까지 기다려주세요."
                )

            print(f"📊 시뮬레이션 패턴: {simulation.pattern_type}")

            # 4. 패턴 타입에 따라 중지 메서드 호출
            if simulation.pattern_type == PatternType.SEQUENTIAL:
                print(f"🔄 순차 패턴 중지 처리 시작")
                result = await self._stop_sequential_simulation_via_polling(simulation_id)

            elif simulation.pattern_type == PatternType.PARALLEL:
                print(f"⚡ 병렬 패턴 중지 처리 시작")
                result = await self._stop_parallel_simulation_via_polling(simulation_id)

            else:
                raise HTTPException(
                    status_code=400,
                    detail=f"지원하지 않는 패턴 타입: {simulation.pattern_type}"
                )

            print(f"✅ 시뮬레이션 {simulation_id} 중지 완료")
            return result

        except HTTPException:
            raise
        except Exception as e:
            failure_reason = f"시뮬레이션 중지 중 예상치 못한 오류: {str(e)}"
            print(f"❌ {failure_reason}")
            raise HTTPException(
                status_code=500,
                detail="시뮬레이션 중지 중 내부 오류가 발생했습니다"
            )
    
    async def _stop_sequential_simulation_via_polling(self, simulation_id: int) -> Dict[str, Any]:
        """
        순차 시뮬레이션 중지
        """
        print(f"🔄 순차 시뮬레이션 중지 (polling 위임): {simulation_id}")

        try:
            sim_info = self.state.running_simulations[simulation_id]
            print(f"현재 실행 중인 시뮬레이션 정보: {sim_info}")
        except KeyError as e:
            print(f"❌ 실행 중인 시뮬레이션을 찾을 수 없음: {e}")
            return await self._direct_sequential_stop(simulation_id)
        except Exception as e:
            print(f"❌ 시뮬레이션 정보 조회 중 알 수 없는 오류: {e}")
            raise

        try:
            # 1. 실행 중인 시뮬레이션 확인
            if simulation_id not in self.state.running_simulations:
                print(f"⚠️ 백그라운드 실행 중이 아님, 직접 중지 처리")
                return await self._direct_sequential_stop(simulation_id)

            if sim_info.get("is_stopping"):
                print(f"⚠️ 이미 중지 처리 진행 중")
                raise HTTPException(
                    status_code=400,
                    detail="이미 중지 처리가 진행 중입니다"
                )

            # 2. 중지 처리 플래그 설정 및 신호 전송
            sim_info["is_stopping"] = True
            sim_info["stop_handler"] = "api_sequential"

            stop_event = sim_info["stop_event"]
            stop_event.set()
            print(f"✅ 시뮬레이션 {simulation_id} 중지 신호 전송 (polling이 순차 중지 처리)")

            # 3. polling 로직의 중지 완료 대기
            max_wait_time = 120
            start_wait = datetime.now(timezone.utc)

            while (datetime.now(timezone.utc) - start_wait).total_seconds() < max_wait_time:
                if simulation_id not in self.state.running_simulations:
                    print(f"✅ polling 로직에 의한 중지 완료 확인")
                    break
                await asyncio.sleep(1)
            else:
                print(f"⏰ 중지 처리 타임아웃 ({max_wait_time}초)")
                # 타임아웃 시 FAILED 상태 업데이트
                await self._update_simulation_status_and_log(simulation_id, SimulationStatus.FAILED, "중지 처리 타임아웃")
                raise HTTPException(status_code=500, detail="중지 처리 타임아웃")
    
            await self._update_simulation_status_and_log(simulation_id, SimulationStatus.STOPPED, "사용자 요청에 의해 중지됨")

            # 4. 최종 상태 확인 및 결과 반환
            try:
                final_simulation = await self.find_simulation_by_id(simulation_id, "stop result")
                print(f"📌 최종 시뮬레이션 상태: {final_simulation.status}")
            except Exception as e:
                print(f"❌ 최종 상태 조회 실패: {e}")
                raise

            try:
                steps = await self.repository.find_simulation_steps(simulation_id)
                print(f"📌 스텝 개수 조회 성공: {len(steps)}")
            except Exception as e:
                print(f"❌ 스텝 조회 실패: {e}")
                steps = []

            # 결과 반환
            return {
                "simulationId": simulation_id,
                "status": SimulationStatus.STOPPED,
                "stoppedAt": datetime.now(timezone.utc)
            }

        except HTTPException:
            raise
        except Exception as e:
            print(f"❌ 중지 처리 중 알 수 없는 오류 발생: {e}")
            try:
                await self._update_simulation_status_and_log(simulation_id, SimulationStatus.FAILED, f"중지 처리 오류: {str(e)}")
            except:
                pass
            raise

    async def _stop_parallel_simulation_via_polling(self, simulation_id: int) -> Dict[str, Any]:
        """
        ⚡ 병렬 시뮬레이션 중지
        """
        print(f"⚡ 병렬 시뮬레이션 중지 (polling 위임): {simulation_id}")

        try:
            sim_info = self.state.running_simulations.get(simulation_id)
            if not sim_info:
                print(f"⚠️ 백그라운드 실행 중이 아님, 직접 중지 처리")
                return await self._direct_parallel_stop(simulation_id)

            if sim_info.get("is_stopping"):
                print(f"⚠️ 이미 중지 처리 진행 중")
                raise HTTPException(status_code=400, detail="이미 중지 처리가 진행 중입니다")

            # 중지 플래그 설정 및 stop_event 신호 전송
            sim_info["is_stopping"] = True
            sim_info["stop_handler"] = "api_parallel"
            stop_event = sim_info["stop_event"]
            stop_event.set()
            print(f"✅ 시뮬레이션 {simulation_id} 중지 신호 전송 (polling이 병렬 중지 처리)")

            # polling으로 중지 완료 대기
            max_wait_time = 120
            start_wait = datetime.now(timezone.utc)
            while (datetime.now(timezone.utc) - start_wait).total_seconds() < max_wait_time:
                if simulation_id not in self.state.running_simulations:
                    print(f"✅ polling 로직에 의한 중지 완료 확인")
                    break
                await asyncio.sleep(1)
            else:
                print(f"⏰ 중지 처리 타임아웃 ({max_wait_time}초)")
                # 타임아웃 시 FAILED 상태 업데이트
                await self._update_simulation_status_and_log(simulation_id, SimulationStatus.FAILED, "중지 처리 타임아웃")
                raise HTTPException(status_code=500, detail="중지 처리 타임아웃")

            # STOPPED 상태 업데이트
            await self._update_simulation_status_and_log(simulation_id, SimulationStatus.STOPPED, "polling 로직 완료")

            # 결과 반환
            return {
                "simulationId": simulation_id,
                "status": SimulationStatus.STOPPED,
                "stoppedAt": datetime.now(timezone.utc)
            }

        except HTTPException:
            raise
        except Exception as e:
            traceback.print_stack()
            print(f"❌ 중지 처리 중 알 수 없는 오류 발생: {e}")
            try:
                await self._update_simulation_status_and_log(simulation_id, SimulationStatus.FAILED, f"중지 처리 오류: {str(e)}")
            except:
                pass
            raise

    async def _direct_sequential_stop(self, simulation_id: int) -> Dict[str, Any]:
        """
        직접 순차 중지 처리 (백그라운드 실행 중이 아닌 경우)
        """
        print(f"🔧 직접 순차 중지 처리: {simulation_id}")
        
        try:
            # 스텝 역순 조회
            simulation = await self.find_simulation_by_id(simulation_id, "direct sequential stop")
            steps = await self.repository.find_simulation_steps(simulation_id)
            steps_reversed = sorted(steps, key=lambda x: x.step_order, reverse=True)
            
            total_pods = 0
            stopped_pods = 0
            failed_pods = 0
            
            # 각 스텝별로 역순 처리
            for step in steps_reversed:
                pod_list = self.pod_service.get_pods_by_filter(
                    namespace=simulation.namespace,
                    filter_params=StepOrderFilter(step_order=step.step_order)
                )
                
                if not pod_list:
                    continue
                
                total_pods += len(pod_list)
                
                # 스텝별 Pod 중지
                stop_results = await self.rosbag_executor.stop_rosbag_parallel_pods(
                    pods=pod_list,
                    step_order=step.step_order
                )
                
                # 결과 집계
                stopped_pods += sum(1 for r in stop_results if r.status == "stopped")
                failed_pods += sum(1 for r in stop_results if r.status in ["failed", "timeout"])
            
            # 상태 업데이트
            final_status = "STOPPED" if failed_pods == 0 else "FAILED"
            await self._update_simulation_status_and_log(
                simulation_id, final_status, f"직접 순차 중지 완료 - 총 {total_pods}개 Pod"
            )
            
            return {
                "simulationId": simulation_id,
                "patternType": simulation.pattern_type,
                "status": SimulationStatus.STOPPED,
                "message": "순차 시뮬레이션 직접 중지 완료",
                "totalPods": total_pods,
                "stoppedPods": stopped_pods,
                "failedPods": failed_pods,
                "stoppedAt": datetime.now(timezone.utc)
            }
            
        except Exception as e:
            traceback.print_stack()
            error_msg = f"직접 순차 중지 실패: {str(e)}"
            print(f"❌ {error_msg}")
            await self._update_simulation_status_and_log(simulation_id, "FAILED", error_msg)
            raise

    async def _direct_parallel_stop(self, simulation_id: int) -> Dict[str, Any]:
        """
        직접 병렬 중지 처리 (백그라운드 실행 중이 아닌 경우)
        """
        print(f"🔧 직접 병렬 중지 처리: {simulation_id}")
        
        try:
            # 모든 그룹의 Pod 수집
            simulation = await self.find_simulation_by_id(simulation_id, "direct parallel stop")
            groups = await self.repository.find_simulation_groups(simulation_id)
            all_pods = []
            
            for group in groups:
                pod_list = self.pod_service.get_pods_by_filter(
                    namespace=simulation.namespace,
                    filter_params=GroupIdFilter(group_id=group.id)
                )
                all_pods.extend(pod_list)
            
            if not all_pods:
                return {
                    "simulationId": simulation_id,
                    "patternType": simulation.pattern_type,
                    "status": "no_pods",
                    "message": "중지할 Pod가 없음"
                }
            
            # 모든 Pod 동시 중지
            stop_results = await self.rosbag_executor.stop_rosbag_parallel_all_pods(
                pods=all_pods
            )
            
            # 결과 집계
            stopped_count = sum(1 for r in stop_results if r.status == "stopped")
            failed_count = sum(1 for r in stop_results if r.status in ["failed", "timeout"])
            
            # 상태 업데이트
            final_status = "STOPPED" if failed_count == 0 else "FAILED"
            await self._update_simulation_status_and_log(
                simulation_id, final_status, f"직접 병렬 중지 완료 - 총 {len(all_pods)}개 Pod"
            )
            
            return {
                "simulationId": simulation_id,
                "patternType": simulation.pattern_type,
                "status": SimulationStatus.STOPPED,
                "message": "병렬 시뮬레이션 직접 중지 완료",
                "totalPods": len(all_pods),
                "stoppedPods": stopped_count,
                "failedPods": failed_count,
                "stoppedAt": datetime.now(timezone.utc)
            }
            
        except Exception as e:
            error_msg = f"직접 병렬 중지 실패: {str(e)}"
            print(f"❌ {error_msg}")
            await self._update_simulation_status_and_log(simulation_id, "FAILED", error_msg)
            raise
        
    async def _monitor_pod_progress(
        self, pods: list, rosbag_executor, stop_event: asyncio.Event, execution_context: str, poll_interval: float = 1.0
    ):
        """
        Pod 진행 상황 모니터링
        - pods: V1Pod 리스트
        - rosbag_executor: execute_single_pod / _check_pod_rosbag_status 제공 객체
        - stop_event: 중지 이벤트
        - execution_context: 로그 prefix
        """
        pod_tasks = {asyncio.create_task(rosbag_executor.execute_single_pod(pod)): pod.metadata.name for pod in pods}
        completed_pods = set()
        pod_status_dict = {pod.metadata.name: {"progress": 0.0, "status": "pending"} for pod in pods}

        while pod_tasks:
            done_tasks = [t for t in pod_tasks if t.done()]

            # 완료된 Pod 처리
            for task in done_tasks:
                pod_name = pod_tasks.pop(task)
                try:
                    result = task.result()
                    pod_status_dict[pod_name]["progress"] = 1.0
                    pod_status_dict[pod_name]["status"] = "completed"
                    completed_pods.add(result.pod_name)
                except asyncio.CancelledError:
                    pod_status_dict[pod_name]["status"] = "cancelled"
                except Exception:
                    pod_status_dict[pod_name]["status"] = "failed"

            # 진행 중 Pod 상태 확인
            status_tasks = {
                pod.metadata.name: asyncio.create_task(rosbag_executor._check_pod_rosbag_status(pod))
                for pod in pods
                if pod_status_dict[pod.metadata.name]["status"] == "pending"
            }
            pod_statuses = await asyncio.gather(*status_tasks.values(), return_exceptions=True)

            for pod_name, status in zip(status_tasks.keys(), pod_statuses):
                if isinstance(status, dict):
                    current_loop = status.get("current_loop", 0)
                    max_loops = max(status.get("max_loops", 1), 1)
                    is_playing = status.get("is_playing", True)
                    pod_status_dict[pod_name]["progress"] = min(current_loop / max_loops, 1.0)
                    pod_status_dict[pod_name]["status"] = "playing" if is_playing else "done"
                else:
                    pod_status_dict[pod_name]["status"] = "failed"

            # 전체 진행률 로그
            total_progress = sum(s["progress"] for s in pod_status_dict.values()) / len(pods)
            running_info = [f"{n}({int(s['progress']*100)}%/{s['status']})" for n, s in pod_status_dict.items()]
            debug_print(f"{execution_context} ⏳ 진행률: {total_progress*100:.1f}% ({len(completed_pods)}/{len(pods)}) | {', '.join(running_info)}")

            # stop_event 감지 시 즉시 종료
            if stop_event.is_set():
                debug_print(f"{execution_context} ⏹️ 중지 이벤트 감지 - 모든 Pod 즉시 종료")
                for t in pod_tasks.keys():
                    t.cancel()
                await asyncio.gather(*pod_tasks.keys(), return_exceptions=True)
                return "CANCELLED", pod_status_dict

            await asyncio.sleep(poll_interval)

        return "COMPLETED", pod_status_dict
    
    async def get_current_status(self, simulation_id: int) -> CurrentStatus:
        simulation = await self.find_simulation_by_id(simulation_id, "status")
        print(f"시뮬레이션 상태: {simulation.status}")
        
        now = datetime.now(timezone.utc)
        status_str = simulation.status
        
        started_at = simulation.started_at if status_str == SimulationStatus.RUNNING else None
        
        # 공통 Timestamps 
        timestamps = CurrentTimestamps(
            created_at=simulation.created_at,
            started_at=started_at,
            last_updated=now
        )

        if status_str == "INITIATING":
            return CurrentStatus(
                status=status_str,
                timestamps=timestamps,
                message="네임스페이스 및 기본 리소스 생성 중..."
            )
        elif status_str == "PENDING":
            progress = None

            if simulation.pattern_type == PatternType.SEQUENTIAL:
                total_steps = await self.repository.count_simulation_steps(simulation_id)
                
                progress = SequentialProgress(
                    overall_progress=0.0,
                    current_step=0,
                    completed_steps=0,
                    total_steps=total_steps
                )
                
                step_progress_list = await self.repository.get_simulation_step_progress(simulation_id)
                
                # 상태별 스텝 처리
                step_details = []

                for step in step_progress_list:
                    step_status = StepStatus(step["status"])

                    step_detail = StepDetail(
                        step_order=step["step_order"],
                        status=step_status,
                        progress=step["progress_percentage"],
                        started_at=step.get("started_at"),
                        completed_at=step.get("completed_at"),
                        failed_at=step.get("failed_at"),
                        stopped_at=step.get("stopped_at"),
                        autonomous_agents=step.get("autonomous_agents", 0),
                        current_repeat=step.get("current_repeat", 0),
                        total_repeats=step.get("repeat_count", 0),
                        error=step.get("error")
                    )
                    step_details.append(step_detail)
                
            elif simulation.pattern_type == PatternType.PARALLEL:
                total_groups = await self.repository.count_simulation_groups(simulation_id)
                
                progress = ParallelProgress(
                    overall_progress=0.0,
                    completed_groups=0,
                    running_groups=0,
                    total_groups=total_groups
                )
                
                # 그룹별 상세 정보 생성
                group_list = await self.repository.get_simulation_group_progress(simulation_id)
                group_details = []
                for group in group_list:
                    debug_print(f"{group}")
                    group_detail = GroupDetail(
                        group_id=group["group_id"],
                        status=GroupStatus(group["status"]),
                        progress=group.get("progress", 0.0),
                        started_at=group.get("started_at"),
                        completed_at=group.get("completed_at"),
                        failed_at=group.get("failed_at"),
                        stopped_at=group.get("stopped_at"),
                        autonomous_agents=group.get("autonomous_agents", 0),
                        current_repeat=group.get("current_repeat", 0),
                        total_repeats=group.get("total_repeats", 0),
                        error=group.get("error")
                    )
                    group_details.append(group_detail)

            
            if progress is None:
                # 알 수 없는 패턴 타입인 경우 기본값 제공
                debug_print(f"Unknown pattern type: {simulation.pattern_type}")
                progress = SequentialProgress(
                    overall_progress=0.0
                )
            
            return CurrentStatus(
                status=status_str,
                timestamps=timestamps,
                progress=progress,
                step_details=step_details if simulation.pattern_type == PatternType.SEQUENTIAL else None,
                group_details=group_details if simulation.pattern_type == PatternType.PARALLEL else None,
                message="시뮬레이션 시작 준비 완료"
            )
        elif status_str in ["RUNNING", "COMPLETED", "STOPPED", "FAILED"]:
            if simulation.pattern_type == PatternType.SEQUENTIAL:
                return await self.get_sequential_current_status(simulation_id)
            elif simulation.pattern_type == PatternType.PARALLEL:
                return await self.get_parallel_current_status(simulation_id)
                
        else:                    
            # 알 수 없는 상태 처리
            return CurrentStatus(
                status=status_str,
                timestamps=timestamps,
                message="알 수 없는 상태"
            )

    async def get_sequential_current_status(self, simulation_id: int) -> CurrentStatus:
        """
        순차(Sequential) 패턴 시뮬레이션의 현재 상태 조회
        - Redis에서 실시간 진행상황 우선 조회
        - Redis 데이터 없으면 DB fallback
        - RUNNING / COMPLETED / STOPPED / FAILED 상태 처리
        """
        redis_client = RedisSimulationClient()
        
        try:
            # 🚀 1차 시도: Redis에서 실시간 진행상황 조회
            await redis_client.connect()
            redis_status = await redis_client.get_simulation_status(simulation_id)
            
            if redis_status:
                debug_print(f"📡 Redis에서 시뮬레이션 {simulation_id} 실시간 상태 조회 성공")
                return await self._convert_redis_to_current_status(redis_status)
            else:
                debug_print(f"📡 Redis에 시뮬레이션 {simulation_id} 데이터 없음 - DB fallback")
                
        except Exception as e:
            debug_print(f"❌ Redis 조회 실패: {e} - DB fallback")
        finally:
            if redis_client.client:
                await redis_client.client.close()
        
        # 🗄️ 2차 시도: DB에서 조회 (Redis 실패 시 fallback)
        debug_print(f"🗄️ DB에서 시뮬레이션 {simulation_id} 상태 조회")
        return await self._get_status_from_db(simulation_id)


    async def _convert_redis_to_current_status(self, redis_data: dict) -> CurrentStatus:
        """
        Redis 데이터를 CurrentStatus DTO로 변환
        """
        # 타임스탬프 변환
        timestamps_data = redis_data.get("timestamps", {})
        timestamps = CurrentTimestamps(
            created_at=self._parse_datetime(timestamps_data.get("createdAt")),
            last_updated=self._parse_datetime(timestamps_data.get("lastUpdated")) or datetime.now(timezone.utc),
            started_at=self._parse_datetime(timestamps_data.get("startedAt")),
            completed_at=self._parse_datetime(timestamps_data.get("completedAt")),
            failed_at=self._parse_datetime(timestamps_data.get("failedAt")),
            stopped_at=self._parse_datetime(timestamps_data.get("stoppedAt"))
        )
        
        # 진행률 변환
        progress_data = redis_data.get("progress", {})
        progress = SequentialProgress(
            overall_progress=round(progress_data.get("overallProgress", 0.0) * 100, 1),  # 0.65 -> 65.0
            current_step=progress_data.get("currentStep"),
            completed_steps=progress_data.get("completedSteps", 0),
            total_steps=progress_data.get("totalSteps", 0)
        )
        
        # 스텝 디테일 변환
        step_details = []
        for step_data in redis_data.get("stepDetails", []):
            step_detail = StepDetail(
                step_order=step_data["stepOrder"],
                status=StepStatus(step_data["status"]),
                progress=round(step_data.get("progress", 0.0) * 100, 1),  # 0.65 -> 65.0
                started_at=self._parse_datetime(step_data.get("startedAt")),
                completed_at=self._parse_datetime(step_data.get("completedAt")),
                failed_at=self._parse_datetime(step_data.get("failedAt")),
                stopped_at=self._parse_datetime(step_data.get("stoppedAt")),
                autonomous_agents=step_data.get("autonomousAgents", 0),
                current_repeat=step_data.get("currentRepeat", 0),
                total_repeats=step_data.get("totalRepeats", 0),
                error=step_data.get("error")
            )
            step_details.append(step_detail)
        
        return CurrentStatus(
            status=SimulationStatus(redis_data["status"]),
            progress=progress,
            timestamps=timestamps,
            step_details=step_details,
            message=redis_data.get("message", "상태 정보 없음")
        )


    async def _get_status_from_db(self, simulation_id: int) -> CurrentStatus:
        """
        DB에서 시뮬레이션 상태 조회 (Redis fallback)
        - 기존 로직 그대로 유지
        """
        simulation = await self.find_simulation_by_id(simulation_id, "status")
        status_str = simulation.status
        timestamps = CurrentTimestamps(
            created_at=simulation.created_at,
            started_at=simulation.started_at,
            completed_at=simulation.completed_at,
            failed_at=simulation.failed_at,
            stopped_at=simulation.stopped_at,
            last_updated=datetime.now(timezone.utc)
        )

        # 전체 진행률 요약과 스텝별 정보 조회
        overall_summary = await self.repository.get_simulation_overall_progress(simulation_id)
        step_progress_list = await self.repository.get_simulation_step_progress(simulation_id)

        total_steps = overall_summary["total_steps"]
        completed_steps = overall_summary["completed_steps"]
        overall_progress = (completed_steps / total_steps * 100) if total_steps > 0 else 0.0

        # 상태별 스텝 처리
        step_details = []
        current_step_info = None

        for step in step_progress_list:
            step_status = StepStatus(step["status"])
            if status_str == "RUNNING" and step["status"] == "RUNNING":
                current_step_info = step
            elif status_str == "STOPPED" and step["status"] in ["RUNNING", "STOPPED"]:
                step_status = StepStatus.STOPPED
                current_step_info = step
            elif status_str == "FAILED" and step["status"] == "FAILED":
                step_status = StepStatus.FAILED
                current_step_info = step
            elif status_str == "COMPLETED":
                step_status = StepStatus.COMPLETED

            step_detail = StepDetail(
                step_order=step["step_order"],
                status=step_status,
                progress=step["progress_percentage"],
                started_at=step.get("started_at"),
                completed_at=step.get("completed_at"),
                failed_at=step.get("failed_at"),
                stopped_at=step.get("stopped_at"),
                autonomous_agents=step.get("autonomous_agents", 0),
                current_repeat=step.get("current_repeat", 0),
                total_repeats=step.get("repeat_count", 0),
                error=step.get("error")
            )
            step_details.append(step_detail)

        # 메시지 생성
        if status_str == "RUNNING" and current_step_info:
            message = f"Step {current_step_info['step_order']} 실행 중 ({current_step_info['progress_percentage']:.1f}% 완료)"
            if current_step_info.get("current_repeat", 0) > 0:
                message += f" - {current_step_info['current_repeat']}/{current_step_info['repeat_count']} 반복"
        elif status_str == "COMPLETED":
            message = "모든 스텝 실행 완료"
        elif status_str == "STOPPED":
            message = f"Step {current_step_info['step_order']} 중지됨" if current_step_info else "시뮬레이션 중지됨"
        elif status_str == "FAILED":
            error_msg = current_step_info.get("error") if current_step_info else None
            message = f"Step {current_step_info['step_order']} 실패: {error_msg}" if error_msg else "시뮬레이션 실패"
        else:
            message = "상태 정보 없음"

        # 현재 진행 중 스텝 번호
        current_step_number = current_step_info["step_order"] if current_step_info else 0

        progress = SequentialProgress(
            overall_progress=round(overall_progress, 1),
            current_step=current_step_number,
            completed_steps=completed_steps,
            total_steps=total_steps
        )

        return CurrentStatus(
            status=SimulationStatus(status_str),
            progress=progress,
            timestamps=timestamps,
            step_details=step_details,
            message=message
        )


    def _parse_datetime(self, datetime_str: str | None) -> datetime | None:
        """
        ISO 포맷 문자열을 datetime 객체로 변환
        """
        if not datetime_str:
            return None
        try:
            # ISO 포맷 파싱 (2024-01-01T12:00:00.123456+00:00)
            if datetime_str.endswith('Z'):
                datetime_str = datetime_str[:-1] + '+00:00'
            return datetime.fromisoformat(datetime_str)
        except (ValueError, TypeError) as e:
            debug_print(f"❌ 날짜 파싱 실패: {datetime_str}, 오류: {e}")
            return None

    async def get_parallel_current_status(self, simulation_id: int) -> CurrentStatus:
        """
        병렬(Parallel) 패턴 시뮬레이션의 현재 상태 조회
        - Redis에서 실시간 진행상황 우선 조회
        - Redis 데이터 없으면 DB fallback
        - RUNNING / COMPLETED / STOPPED / FAILED 상태 처리
        """
        redis_client = RedisSimulationClient()
        
        try:
            # 🚀 1차 시도: Redis에서 실시간 진행상황 조회
            await redis_client.connect()
            redis_status = await redis_client.get_simulation_status(simulation_id)
            
            debug_print(f"Redis 에 저장된 시뮬레이션 정보: {redis_status}")
            
            if redis_status:
                debug_print(f"📡 Redis에서 병렬 시뮬레이션 {simulation_id} 실시간 상태 조회 성공")
                return await self._convert_redis_to_parallel_status(redis_status)
            else:
                debug_print(f"📡 Redis에 병렬 시뮬레이션 {simulation_id} 데이터 없음 - DB fallback")
                
        except Exception as e:
            debug_print(f"❌ Redis 조회 실패: {e} - DB fallback")
        finally:
            if redis_client.client:
                await redis_client.client.close()
        
        # 🗄️ 2차 시도: DB에서 조회 (Redis 실패 시 fallback)
        debug_print(f"🗄️ DB에서 병렬 시뮬레이션 {simulation_id} 상태 조회")
        return await self._get_parallel_status_from_db(simulation_id)


    async def _convert_redis_to_parallel_status(self, redis_data: dict) -> CurrentStatus:
        """
        Redis 데이터를 병렬 시뮬레이션용 CurrentStatus DTO로 변환
        """
        # 타임스탬프 변환
        timestamps_data = redis_data.get("timestamps", {})
        timestamps = CurrentTimestamps(
            created_at=self._parse_datetime(timestamps_data.get("createdAt")),
            last_updated=self._parse_datetime(timestamps_data.get("lastUpdated")) or datetime.now(timezone.utc),
            started_at=self._parse_datetime(timestamps_data.get("startedAt")),
            completed_at=self._parse_datetime(timestamps_data.get("completedAt")),
            failed_at=self._parse_datetime(timestamps_data.get("failedAt")),
            stopped_at=self._parse_datetime(timestamps_data.get("stoppedAt"))
        )
        
        # 병렬 진행률 변환
        progress_data = redis_data.get("progress", {})
        progress = ParallelProgress(
            overall_progress=round(progress_data.get("overallProgress", 0.0) * 100, 1),  # 0.65 -> 65.0
            completed_groups=progress_data.get("completedGroups", 0),
            running_groups=progress_data.get("runningGroups", 0),
            total_groups=progress_data.get("totalGroups", 0)
        )
        
        # 그룹 디테일 변환
        group_details = []
        for group_data in redis_data.get("groupDetails", []):
            debug_print(f"Redis 에 저장된 그룹 별 상세정보: {group_data}")
            group_detail = GroupDetail(
                group_id=group_data["groupId"],
                status=GroupStatus(group_data["status"]),
                progress=round(group_data.get("progress", 0.0), 1),  # Redis에서 이미 %로 저장됨
                started_at=self._parse_datetime(group_data.get("startedAt")),
                completed_at=self._parse_datetime(group_data.get("completedAt")),
                failed_at=self._parse_datetime(group_data.get("failedAt")),
                stopped_at=self._parse_datetime(group_data.get("stoppedAt")),
                autonomous_agents=group_data.get("autonomousAgents", 0),
                current_repeat=group_data.get("currentRepeat", 0),
                total_repeats=group_data.get("totalRepeats", 0),
                error=group_data.get("error")
            )
            group_details.append(group_detail)
        
        return CurrentStatus(
            status=SimulationStatus(redis_data["status"]),
            progress=progress,
            timestamps=timestamps,
            group_details=group_details,
            message=redis_data.get("message", "상태 정보 없음")
        )


    async def _get_parallel_status_from_db(self, simulation_id: int) -> CurrentStatus:
        """
        DB에서 병렬 시뮬레이션 상태 조회 (Redis fallback)
        - 기존 로직 그대로 유지
        """
        simulation = await self.find_simulation_by_id(simulation_id, "status")
        status_str = simulation.status
        timestamps = CurrentTimestamps(
            created_at=simulation.created_at,
            started_at=simulation.started_at,
            completed_at=simulation.completed_at,
            failed_at=simulation.failed_at,
            stopped_at=simulation.stopped_at,
            last_updated=datetime.now(timezone.utc)
        )

        # 그룹별 상세 정보 조회
        group_list = await self.repository.get_simulation_group_progress(simulation_id)
        overall_summary = await self.repository.get_simulation_overall_group_progress(simulation_id)
        
        # 전체 가중 평균 진행률 계산
        overall_progress = overall_summary["overall_progress"]
        
        # 완료 / 실행 / 총 그룹 수
        total_groups = overall_summary["total_groups"]
        completed_groups = overall_summary["completed_groups"]
        running_groups = overall_summary["running_groups"]

        # 그룹별 상세 정보 생성
        group_details = []
        for group in group_list:
            debug_print(f"{group}")
            group_detail = GroupDetail(
                group_id=group["group_id"],
                status=GroupStatus(group["status"]),
                progress=group.get("progress", 0.0),
                started_at=group.get("started_at"),
                completed_at=group.get("completed_at"),
                failed_at=group.get("failed_at"),
                stopped_at=group.get("stopped_at"),
                autonomous_agents=group.get("autonomous_agents", 0),
                current_repeat=group.get("current_repeat", 0),
                total_repeats=group.get("total_repeats", 0),
                error=group.get("error")
            )
            group_details.append(group_detail)

        # 메시지 생성
        if status_str == "RUNNING":
            message = f"{running_groups}개 그룹 병렬 실행 중"
        elif status_str == "COMPLETED":
            message = "모든 그룹 시뮬레이션 완료"
        elif status_str == "STOPPED":
            message = "사용자에 의해 시뮬레이션 중단됨"
        elif status_str == "FAILED":
            failed_group = next((g for g in group_list if g["status"] == "FAILED"), None)
            if failed_group:
                error_msg = failed_group.get("error")
                message = f"그룹 {failed_group['group_id']}에서 치명적 오류 발생으로 전체 시뮬레이션 실패"
                if error_msg:
                    message += f": {error_msg}"
            else:
                message = "시뮬레이션 실패"
        else:
            message = "상태 정보 없음"

        # Progress 객체 생성
        progress = ParallelProgress(
            overall_progress=round(overall_progress, 1),
            completed_groups=completed_groups,
            running_groups=running_groups,
            total_groups=total_groups
        )

        return CurrentStatus(
            status=SimulationStatus(status_str),
            progress=progress,
            timestamps=timestamps,
            group_details=group_details,
            message=message
        )

    async def update_simulation_description(self, simulation_id: int, description: str):
        success = await self.repository.update_simulation_description(simulation_id, description)
        if not success:
            raise ValueError(f"Simulation ID {simulation_id} not found")
        return True
    
    async def update_pattern_background(self, simulation_id: int, pattern_update: PatternUpdateRequest):
        """
        BackgroundTasks로 실행되는 실제 패턴 업데이트
        - steps_update / groups_update 처리
        - 진행상황 Redis 기록
        """
        # 1. 시뮬레이션 조회
        simulation = await self.find_simulation_by_id(simulation_id)
        pattern_type = simulation.pattern_type
        namespace = simulation.namespace
        
        # 2. step/group 한 번에 조회
        steps_map = {}
        groups_map = {}
        if pattern_type == PatternType.SEQUENTIAL:
            steps_map = {step.step_order: step for step in await self.repository.find_simulation_steps(simulation_id)}
        elif pattern_type == PatternType.PARALLEL:
            groups_map = {group.group_id: group for group in await self.repository.find_simulation_groups(simulation_id)}
            
        # 3. steps_update 처리
        if pattern_type == PatternType.SEQUENTIAL and pattern_update.steps_update:
            for step_update in pattern_update.steps_update:
                step_entity = steps_map.get(step_update.step_order)
                if step_entity:
                    """기존 단계 업데이트"""
                    update_data = step_update.dict(exclude_unset=True, exclude={"step_order"})
                    await self.repository.update_simulation_step_configuration(
                        step_id=update_data["step_id"],
                        execution_time=update_data["execution_time"],
                        delay_after_completion=update_data["delay_after_completion"],
                        repeat_count=update_data["repeat_count"]
                    )
                else:
                    """새 단계 생성"""
                    step_successful = 0
                    step_failed = 0
                    step_created = 0
                    
                    # 템플릿 조회
                    template = await self.template_repository.find_by_id(step_update.template_id)
                    
                    # SimulationStep DB 저장
                    step = await self.repository.create_simulation_step(
                        simulation_id=simulation_id,
                        step_order=step_update.step_order,
                        template_id=template.template_id,
                        autonomous_agent_count=step_update.autonomous_agent_count,
                        execution_time=step_update.execution_time,
                        delay_after_completion=step_update.delay_after_completion,
                        repeat_count=step_update.repeat_count
                    )
                    
                    # 시뮬레이션 설정 정보 구성
                    simulation_config = {
                        'bag_file_path': template.bag_file_path,
                        'repeat_count': step.repeat_count,
                        'max_execution_time': f"{step.execution_time}s" if step.execution_time else "3600s",
                        'communication_port': 11311,  # ROS 기본 포트
                        'data_format': 'ros-bag',
                        'debug_mode': False, 
                        'log_level': 'INFO',
                        'delay_after_completion': step.delay_after_completion,
                        'simulation_name': simulation.name,
                        'pattern_type': simulation.pattern_type,
                        'mec_id': simulation.mec_id
                    }
                    
                    instances = await self.instance_repository.create_instances_batch(
                        simulation,
                        template,
                        step_order=step.step_order,
                        agent_count=step.autonomous_agent_count
                    )
                    
                    # Pod 생성 (동시 처리로 성능 향상)
                    pod_creation_tasks = []
                    
                    for instance in instances:
                        """단일 Pod 생성 및 상태 업데이트"""
                        try:
                            # 실제 Pod 생성
                            pod_name = await PodService.create_pod(instance, template, simulation_config)
                            
                            return pod_name
                        except Exception as e:
                            raise e
                    
                    # 동시 Pod 생성 실행
                    print(f"  -> {len(pod_creation_tasks)}개 Pod 동시 생성 시작...")
                    results = await asyncio.gather(*pod_creation_tasks, return_exceptions=True)
                    
                    # 결과 집계
                    for result in results:
                        step_created += 1
                        if isinstance(result, Exception):
                            step_failed += 1
                            print(f"    -> Pod 생성 실패: {result}")
                        else:
                            step_successful += 1
                            print(f"    -> Pod 생성 성공: {result}")
                    
                <|MERGE_RESOLUTION|>--- conflicted
+++ resolved
@@ -58,11 +58,7 @@
 logger = logging.getLogger(__name__)
 
 class SimulationService:
-<<<<<<< HEAD
-    def __init__(self, session: AsyncSession, sessionmaker: async_sessionmaker, repository: SimulationRepository, template_repository: TemplateRepository, instance_repository: InstanceRepository, state: SimulationState):
-=======
-    def __init__(self, session: AsyncSession, sessionmaker: async_sessionmaker, repository: SimulationRepository, template_service: TemplateService, state: SimulationState):
->>>>>>> 87e8c0a7
+    def __init__(self, session: AsyncSession, sessionmaker: async_sessionmaker, repository: SimulationRepository, template_service: TemplateService , template_repository: TemplateRepository, instance_repository: InstanceRepository, state: SimulationState):
         self.session = session
         self.sessionmaker = sessionmaker
         self.repository = repository
