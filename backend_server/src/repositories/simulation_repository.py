--- conflicted
+++ resolved
@@ -1,11 +1,6 @@
-<<<<<<< HEAD
+from datetime import datetime, timezone
 from typing import TYPE_CHECKING, Dict, List, Optional
-from sqlalchemy import case, select, func, desc
-=======
-from datetime import datetime, timezone
-from typing import Dict, List, Optional
-from sqlalchemy import case, select, func, update
->>>>>>> e5cd8682
+from sqlalchemy import case, select, func, desc, update
 from sqlalchemy.orm import selectinload
 from sqlalchemy.exc import SQLAlchemyError
 from sqlalchemy.ext.asyncio import AsyncSession
@@ -225,7 +220,6 @@
             logger.error(f"시뮬레이션 스텝 조회 중 오류: {str(e)}")
             return []
     
-<<<<<<< HEAD
     async def find_groups_with_template(self, simulation_id: int) -> List[SimulationGroup]:
         """Parallel 패턴용 Group 조회 + Template join"""
         if not self.db_session or not MODELS_AVAILABLE:
@@ -245,126 +239,57 @@
             logger.error(f"시뮬레이션 그룹 조회 중 오류: {str(e)}")
             return []
 
-# 의존성 주입을 위한 팩토리 함수
-def create_simulation_repository(db_session: Optional[AsyncSession] = None) -> SimulationRepository:
-    """시뮬레이션 레포지토리 생성 팩토리"""
-    return SimulationRepository(db_session)
-=======
-    async def find_groups_with_template(self, simulation_id: int) -> list[SimulationGroup]:
-        """
-        Parallel 패턴용 Group 조회 + Template join
-        """
+    async def find_simulation_steps(self, simulation_id: int) -> List[SimulationStep]:
+        """simulation_id로 SimulationStep들을 step_order 순으로 조회"""
+        stmt = (
+            select(SimulationStep)
+            .where(SimulationStep.simulation_id == simulation_id)
+            .order_by(SimulationStep.step_order)
+        )
+        result = await self.db_session.execute(stmt)
+        return result.scalars().all()
+    
+    async def find_simulation_groups(self, simulation_id: int) -> List[SimulationGroup]:
+        """simulation_id로 SimulationGroup들을 id 기준 오름차순으로 조회"""
         stmt = (
             select(SimulationGroup)
-            .options(selectinload(SimulationGroup.template)) 
             .where(SimulationGroup.simulation_id == simulation_id)
+            .order_by(SimulationGroup.id)
         )
-        
-    async def find_simulation_steps(self, simulation_id: int) -> List[SimulationStep]:
-        """
-        simulation_id로 SimulationStep들을 step_order 순으로 조회
-        
-        Args:
-            simulation_id: 조회할 시뮬레이션 ID
-            
-        Returns:
-            List[SimulationStep]: step_order 순으로 정렬된 SimulationStep 목록
-        """
-        stmt = select(SimulationStep).where(
-            SimulationStep.simulation_id == simulation_id
-        ).order_by(SimulationStep.step_order)
-        
-        result = await self.db.execute(stmt)
+        result = await self.db_session.execute(stmt)
         return result.scalars().all()
     
-    async def find_simulation_groups(self, simulation_id: int) -> List[SimulationGroup]:
-        """
-        simulation_id로 SimulationGroup들을 id 기준 오름차순으로 조회
-        
-        Args:
-            simulation_id: 조회할 시뮬레이션 ID
-            
-        Returns:
-            List[SimulationGroup]: id 기준 오름차순으로 정렬된 SimulationStep 목록
-        """
-        stmt = select(SimulationGroup).where(
-            SimulationGroup.simulation_id == simulation_id
-        ).order_by(SimulationGroup.id)
-        
-        result = await self.db.execute(stmt)
-        return result.scalars().all()
-    
-    async def update_simulation_status(self, simulation_id: int, status: str, failure_reason: Optional[str] = None):
-        """
-        simulation_id로 시뮬레이션의 상태를 업데이트
-        
-        Args:
-            simulation_id: 업데이트할 시뮬레이션 ID
-            status: 변경할 상태 값 (예: 'RUNNING', 'COMPLETED', 'FAILED')
-            failure_reason: 실패 시 실패 원인 (선택적)
-            
-        Returns:
-            bool: 업데이트 성공 여부
-            
-        Raises:
-            ValueError: 시뮬레이션을 찾을 수 없는 경우
-            SQLAlchemyError: 데이터베이스 오류 발생 시
-        """
-        try:
-            # 현재 시간 설정
+    async def update_simulation_status(
+        self, simulation_id: int, status: str, failure_reason: Optional[str] = None
+    ) -> bool:
+        """시뮬레이션 상태 업데이트"""
+        try:
             current_time = datetime.now(timezone.utc)
-            
-            # 업데이트할 데이터 준비
-            update_data = {
-                "status": status
-            }
-            
-            # 상태별 추가 필드 설정
+            update_data = {"status": status}
+            
             if status == "RUNNING":
                 update_data["started_at"] = current_time
             elif status in ["COMPLETED", "FAILED"]:
                 update_data["completed_at"] = current_time
-                
-            # 실패 원인이 있는 경우 추가
-            #if failure_reason:
-            #    update_data["failure_reason"] = failure_reason
-            
-            # 시뮬레이션 상태 업데이트 실행
+            
             stmt = (
                 update(Simulation)
                 .where(Simulation.id == simulation_id)
                 .values(**update_data)
             )
-            
-            result = await self.db.execute(stmt)
-            
-            # 업데이트된 행이 있는지 확인
+            result = await self.db_session.execute(stmt)
             if result.rowcount == 0:
                 raise ValueError(f"시뮬레이션 ID {simulation_id}를 찾을 수 없습니다.")
-            
-            # 변경사항 커밋
-            await self.db.commit()
-            
-            print(f"✅ 시뮬레이션 {simulation_id} 상태 업데이트 완료: {status}")
-            if failure_reason:
-                print(f"   실패 원인: {failure_reason}")
-                
+            await self.db_session.commit()
             return True
             
-        except ValueError:
-            # 시뮬레이션을 찾을 수 없는 경우 롤백 후 재발생
-            await self.db.rollback()
+        except Exception as e:
+            await self.db_session.rollback()
+            logger.error(f"시뮬레이션 상태 업데이트 실패: {str(e)}")
             raise
-            
-        except SQLAlchemyError as e:
-            # 데이터베이스 오류 발생 시 롤백
-            await self.db.rollback()
-            print(f"❌ 데이터베이스 오류로 시뮬레이션 상태 업데이트 실패: {str(e)}")
-            raise
-            
-        except Exception as e:
-            # 기타 예상치 못한 오류 발생 시 롤백
-            await self.db.rollback()
-            print(f"❌ 예상치 못한 오류로 시뮬레이션 상태 업데이트 실패: {str(e)}")
-            raise SQLAlchemyError(f"시뮬레이션 상태 업데이트 중 오류 발생: {str(e)}")
->>>>>>> e5cd8682
+
+
+# 의존성 주입을 위한 팩토리 함수
+def create_simulation_repository(db_session: Optional[AsyncSession] = None) -> SimulationRepository:
+    """시뮬레이션 레포지토리 생성 팩토리"""
+    return SimulationRepository(db_session)