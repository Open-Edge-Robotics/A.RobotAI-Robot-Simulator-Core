# Byte-compiled / optimized / DLL files
__pycache__/
*.py[cod]
*$py.class

# C extensions
*.so

# Distribution / packaging
.Python
.env/
build/
develop-eggs/
dist/
downloads/
eggs/
.eggs/
lib/
lib64/
parts/
sdist/
var/
wheels/
pip-wheel-metadata/
share/python-wheels/
*.egg-info/
.installed.cfg
*.egg

# PyInstaller
# Usually these files are written by a python script from a template
# before PyInstaller builds the exe, so as to inject date/other infos into it.
*.manifest
*.spec

# Installer logs
pip-log.txt
pip-delete-this-directory.txt

# Unit test / coverage reports
htmlcov/
.tox/
.nox/
.coverage
.coverage.*
.cache
nosetests.xml
coverage.xml
*.cover
.hypothesis/
.pytest_cache/

# Translations
*.mo
*.pot

# Django stuff:
*.log
local_settings.py
db.sqlite3
db.sqlite3-journal

# Flask stuff:
instance/
.webassets-cache

# Scrapy stuff:
.scrapy

# Sphinx documentation
docs/_build/

# PyBuilder
target/

# Jupyter Notebook
.ipynb_checkpoints

# IPython
profile_default/
ipython_config.py

# pyenv
.python-version

# pipenv
#   According to pypa/pipenv#598, it is recommended to include Pipfile.lock in version control.
#   However, in case of collaboration, if having platform-specific dependencies or dependencies
#   having no cross-platform support, pipenv may install dependencies that don't work, or not
#   install all needed dependencies.
#Pipfile.lock

# PEP 582; used by e.g. github.com/David-OConnor/pyflow
__pypackages__/

# Celery stuff
celerybeat-schedule
celerybeat.pid

# SageMath parsed files
*.sage.py

# Environments
.env
.env.local
.env.development.local
.env.test.local
.env.production.local
.venv
venv/
.env/
env.bak/
venv.bak/

# Spyder project settings
.spyderproject
.spyproject

# Rope project settings
.ropeproject

# mkdocs documentation
/site

# mypy
.mypy_cache/
.dmypy.json
dmypy.json

# Pyre type checker
.pyre/

# PyCharm
.idea/

# JupyterLab
.jupyterlab-config/

# VS Code
.vscode/

# Operating System Files
.DS_Store
.DS_Store?
._*
.Spotlight-V100
.Trashes
ehthumbs.db
Thumbs.db

# Airflow yml Files
/app/api/engine/yml/

# Airflow, VM setting
/app/api/engine/config/

# Airflow python Files
/app/api/engine/python/

# sonarlint
.sonarlint/

# test
test/
<<<<<<< HEAD
/test_main.http

# Docker
/docker-compose.yaml
=======
/docker-compose.yaml
/test_main.http
/data/
>>>>>>> 034511c0
<|MERGE_RESOLUTION|>--- conflicted
+++ resolved
@@ -162,13 +162,7 @@
 
 # test
 test/
-<<<<<<< HEAD
 /test_main.http
 
 # Docker
 /docker-compose.yaml
-=======
-/docker-compose.yaml
-/test_main.http
-/data/
->>>>>>> 034511c0
