--- conflicted
+++ resolved
@@ -164,11 +164,6 @@
 test/
 /test_main.http
 
-<<<<<<< HEAD
-# ops
-/docker-compose.yaml
-/k8s/
-=======
 # Docker
 /docker-compose.yaml
->>>>>>> 7b785298
+/k8s/