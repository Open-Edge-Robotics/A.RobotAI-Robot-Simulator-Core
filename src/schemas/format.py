from typing import List

<<<<<<< HEAD
from src.settings import BaseSchema


class GlobalResponseModel(BaseSchema):
    statusCode: int
    data: List | dict | None
    message: str | dict
=======
class GlobalResponseModel(BaseModel):
    statusCode: int
    data: Union[List, dict, None]
    message: str
>>>>>>> ca7a34f0

    model_config = {
        "json_schema_extra": {
            "example": {
                "statusCode": "String",
                "data": {},
                "message": "String"
            }
        }
    }<|MERGE_RESOLUTION|>--- conflicted
+++ resolved
@@ -1,6 +1,5 @@
 from typing import List
 
-<<<<<<< HEAD
 from src.settings import BaseSchema
 
 
@@ -8,12 +7,7 @@
     statusCode: int
     data: List | dict | None
     message: str | dict
-=======
-class GlobalResponseModel(BaseModel):
-    statusCode: int
-    data: Union[List, dict, None]
-    message: str
->>>>>>> ca7a34f0
+
 
     model_config = {
         "json_schema_extra": {
