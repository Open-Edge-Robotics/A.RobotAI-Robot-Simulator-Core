--- conflicted
+++ resolved
@@ -1,6 +1,5 @@
 from typing import List
 
-<<<<<<< HEAD
 from src.settings import BaseSchema
 
 
@@ -8,12 +7,7 @@
     statusCode: int
     data: List | dict | None
     message: str | dict
-=======
-class GlobalResponseModel(BaseModel):
-    statusCode: int
-    data: Union[List, dict, None]
-    message: str
->>>>>>> 8cab4f89
+
 
     model_config = {
         "json_schema_extra": {
