--- conflicted
+++ resolved
@@ -5,13 +5,12 @@
 from fastapi.exceptions import RequestValidationError
 
 from src.database.connection import init_db, close_db
-<<<<<<< HEAD
+
 from src.exception.exception_handler import http_exception_handler, validation_exception_handler
-from src.routes import template, rosbag
-=======
+
 
 from src.routes import template, rosbag, instance, simulation
->>>>>>> ca7a34f0
+
 from src.settings import settings
 
 
@@ -24,15 +23,12 @@
     await close_db()
 
 app = FastAPI(lifespan=lifespan)
-<<<<<<< HEAD
+
 app.add_exception_handler(StarletteHTTPException, http_exception_handler)
 app.add_exception_handler(RequestValidationError, validation_exception_handler)
 
 
-routers = [template.router, rosbag.router]
-=======
 routers = [template.router, rosbag.router, instance.router, simulation.router]
->>>>>>> ca7a34f0
 for router in routers:
     app.include_router(router, prefix=settings.API_STR)
 
