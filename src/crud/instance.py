--- conflicted
+++ resolved
@@ -1,5 +1,6 @@
 import os
 import subprocess
+from typing import Optional
 
 from fastapi import HTTPException
 from minio import S3Error
@@ -14,7 +15,7 @@
 from src.database import minio_conn
 from src.models.instance import Instance
 from src.schemas.instance import InstanceCreateRequest, InstanceCreateResponse, InstanceListResponse, \
-    InstanceDetailResponse, InstanceDeleteResponse, InstanceListRequest
+    InstanceDetailResponse, InstanceDeleteResponse
 
 pod_service = PodService()
 
@@ -63,53 +64,42 @@
                 for new_instance in new_instances
             ]
 
-    async def get_all_instances(self, request: InstanceListRequest):
-        simulation_id = request.simulation_id
+    async def get_all_instances(self, simulation_id: Optional[int]):
+        try:
+            if simulation_id is None:
+                result = await self.session.execute(select(Instance).order_by(Instance.id.desc()))
+            else:
+                simulation = await self.simulation_service.find_simulation_by_id(simulation_id, "시뮬레이션의 인스턴스 목록 조회")
+                query = (
+                    select(Instance)
+                    .where(Instance.simulation_id == simulation.id)
+                    .order_by(Instance.id.desc())
+                )
+                result = await self.session.execute(query)
 
-        if simulation_id is None:
-            result = await self.session.execute(select(Instance))
-        else:
-            simulation = await self.simulation_service.find_simulation_by_id(simulation_id, "시뮬레이션의 인스턴스 목록 조회")
-            query = (
-                select(Instance)
-                .where(Instance.simulation_id == simulation.id)
-                .order_by(Instance.id.desc())
-            )
-            result = await self.session.execute(query)
+            instances = result.scalars().all()
+            instance_list = []
 
-<<<<<<< HEAD
-            pod_client.create_namespaced_pod(namespace="robot", body=pod)
+            for instance in instances:
+                pod_name = instance.pod_name
+                pod_namespace = instance.pod_namespace
 
-    async def get_all_instances(self, simulation_id: Optional[int]):
-        if simulation_id is not None:
-            await self.simulation_service.find_simulation_by_id(simulation_id, "인스턴스 목록 조회")
-        # 시뮬레이션id를 입력한 경우, 해당 시뮬레이션이 존재해야 아래 코드 실행됨
+                response = InstanceListResponse(
+                    instance_id=instance.id,
+                    instance_name=instance.name,
+                    instance_description=instance.description,
+                    instance_created_at=str(instance.created_at),
+                    pod_name=pod_name,
+                    pod_namespace=pod_namespace,
+                    pod_status=await pod_service.get_pod_status(pod_name, pod_namespace),
+                )
+                instance_list.append(response)
 
-        try:
-            statement = (
-                select(Instance).
-                order_by(Instance.id.desc())
-=======
-        instances = result.scalars().all()
-        instance_list = []
-
-        for instance in instances:
-            pod_name = instance.pod_name
-            pod_namespace = instance.pod_namespace
-
-            response = InstanceListResponse(
-                instance_id=instance.id,
-                instance_name=instance.name,
-                instance_description=instance.description,
-                instance_created_at=str(instance.created_at),
-                pod_name=pod_name,
-                pod_namespace=pod_namespace,
-                pod_status=await pod_service.get_pod_status(pod_name, pod_namespace),
->>>>>>> 4d42965e
-            )
-            instance_list.append(response)
+        except Exception as e:
+            raise HTTPException(status_code=status.HTTP_500_INTERNAL_SERVER_ERROR, detail='인스턴스 목록 조회 실패: ' + str(e))
 
         return instance_list
+
 
     async def get_instance(self, instance_id: int):
         instance = await self.find_instance_by_id(instance_id, '인스턴스 상세 조회')
