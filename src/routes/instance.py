--- conflicted
+++ resolved
@@ -1,10 +1,6 @@
-<<<<<<< HEAD
 from typing import Optional
 
 from fastapi import APIRouter, Depends, Query
-=======
-from fastapi import APIRouter, Depends
->>>>>>> a5155d1a
 from sqlalchemy.ext.asyncio import AsyncSession
 from starlette import status
 
@@ -12,16 +8,11 @@
 from src.database.db_conn import get_db
 from src.schemas.format import GlobalResponseModel
 from src.schemas.instance import InstanceCreateRequest, InstanceCreateResponseModel, InstanceListResponseModel, \
-    InstanceControlRequest, InstanceDeleteResponseModel, InstanceDetailResponseModel, InstanceListRequest
+    InstanceControlRequest, InstanceDeleteResponseModel, InstanceDetailResponseModel
 
 router = APIRouter(prefix="/instance", tags=["Instance"])
 
 
-<<<<<<< HEAD
-# instance_service = InstanceService() TODO 변경 필요
-
-=======
->>>>>>> a5155d1a
 @router.post("", response_model=InstanceCreateResponseModel, status_code=status.HTTP_201_CREATED)
 async def create_instance(
         instance_create_data: InstanceCreateRequest, session: AsyncSession = Depends(get_db)
@@ -38,7 +29,6 @@
 
 @router.get("", response_model=InstanceListResponseModel, status_code=status.HTTP_200_OK)
 async def get_instances(
-<<<<<<< HEAD
         simulation_id: Optional[int] = Query(None, alias="simulationId"),
         session: AsyncSession = Depends(get_db)
 ):
@@ -48,12 +38,6 @@
     시뮬레이션id별 목록 조회도 가능
     """
     instance_list = await InstanceService(session).get_all_instances(simulation_id)
-=======
-        request: InstanceListRequest, session: AsyncSession = Depends(get_db)
-):
-    """인스턴스 목록 조회"""
-    instance_list = await InstanceService(session).get_all_instances(request)
->>>>>>> a5155d1a
 
     return InstanceListResponseModel(
         status_code=status.HTTP_200_OK,
